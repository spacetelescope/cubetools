--- conflicted
+++ resolved
@@ -308,13 +308,8 @@
 
         slice_text = self._stats_axes.texts[0]
         slice_text.set_text('slice: {}'.format(self._slice_index))
-<<<<<<< HEAD
-        mu, sigma = self._calculate_stats(self.current_component_id, self._subset)
-        self._update_stats_text(mu, sigma)
-=======
         median, mu, sigma = self._calculate_stats(self._component, self._subset)
         self._update_stats_text(median, mu, sigma)
->>>>>>> 43583703
         self.redraw()
 
     def update_component(self, component):
