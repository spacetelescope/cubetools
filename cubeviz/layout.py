import os
from collections import OrderedDict

from astropy.wcs.utils import wcs_to_celestial_frame
from astropy.coordinates import BaseRADecFrame

from qtpy import QtWidgets, QtCore
from qtpy.QtWidgets import QMenu, QAction, QInputDialog, QActionGroup

from glue.utils.qt import load_ui
from glue.utils.qt import get_qapp
from glue.config import qt_fixed_layout_tab
from glue.external.echo import keep_in_sync, SelectionCallbackProperty
from glue.external.echo.qt import connect_combo_selection
from glue.core.data_combo_helper import ComponentIDComboHelper
from glue.core.message import SettingsChangeMessage, SubsetUpdateMessage, SubsetDeleteMessage
from glue.utils.matplotlib import freeze_margins

from specviz.third_party.glue.data_viewer import SpecVizViewer
from specviz.core.events import dispatch

from .toolbar import CubevizToolbar
from .image_viewer import CubevizImageViewer

from .controls.slice import SliceController
from .controls.overlay import OverlayController
from .controls.units import UnitController
from .tools import arithmetic_gui, moment_maps, smoothing
from .tools import collapse_cube
from .tools.spectral_operations import SpectralOperationHandler


DEFAULT_NUM_SPLIT_VIEWERS = 3


class WidgetWrapper(QtWidgets.QWidget):

    def __init__(self, widget=None, tab_widget=None, parent=None):
        super(WidgetWrapper, self).__init__(parent=parent)
        self.tab_widget = tab_widget
        self._widget = widget
        self.layout = QtWidgets.QVBoxLayout()
        self.layout.setContentsMargins(0, 0, 0, 0)
        self.layout.addWidget(widget)
        self.setLayout(self.layout)

    def widget(self):
        return self._widget


@qt_fixed_layout_tab
class CubeVizLayout(QtWidgets.QWidget):
    """
    The 'CubeViz' layout, with three image viewers and one spectrum viewer.
    """

    LABEL = "CubeViz"
    subWindowActivated = QtCore.Signal(object)

    single_viewer_attribute = SelectionCallbackProperty(default_index=0)
    viewer1_attribute = SelectionCallbackProperty(default_index=0)
    viewer2_attribute = SelectionCallbackProperty(default_index=1)
    viewer3_attribute = SelectionCallbackProperty(default_index=2)

    def __init__(self, session=None, parent=None):
        super(CubeVizLayout, self).__init__(parent=parent)

        self._cubeviz_toolbar = None

        if not hasattr(session.application, '_has_cubeviz_toolbar'):
            self._cubeviz_toolbar = CubevizToolbar(application=session.application)
            session.application.insertToolBar(session.application._data_toolbar,
                                              self._cubeviz_toolbar)

        self.session = session
        self._has_data = False
        self._wavelengths = None
        self._option_buttons = []

        self._data = None

        self.ui = load_ui('layout.ui', self,
                          directory=os.path.dirname(__file__))

        self.cube_views = []

        # Create the cube viewers and register to the hub.
        for _ in range(DEFAULT_NUM_SPLIT_VIEWERS + 1):
            ww = WidgetWrapper(CubevizImageViewer(
                    self.session, cubeviz_layout=self), tab_widget=self)
            self.cube_views.append(ww)
            ww._widget.register_to_hub(self.session.hub)

        # Create specviz viewer and register to the hub.
        self.specviz = WidgetWrapper(SpecVizViewer(self.session), tab_widget=self)
        self.specviz._widget.register_to_hub(self.session.hub)

        self.single_view = self.cube_views[0]
        self.split_views = self.cube_views[1:]

        self._synced_checkboxes = [
            self.ui.singleviewer_synced_checkbox,
            self.ui.viewer1_synced_checkbox,
            self.ui.viewer2_synced_checkbox,
            self.ui.viewer3_synced_checkbox
        ]

        for view, checkbox in zip(self.cube_views, self._synced_checkboxes):
            view._widget.assign_synced_checkbox(checkbox)

        # Add the views to the layouts.
        self.ui.single_image_layout.addWidget(self.single_view)
        for viewer in self.split_views:
            self.ui.image_row_layout.addWidget(viewer)

        self.ui.specviz_layout.addWidget(self.specviz)

        self.subWindowActivated.connect(self._update_active_view)

        self.ui.sync_button.clicked.connect(self._on_sync_click)
        self.ui.button_toggle_image_mode.clicked.connect(
            self._toggle_image_mode)

        # This is a list of helpers for the viewer combo boxes. New data
        # collections should be added to each helper in this list using the
        # ``append_data`` method to ensure that the new data components are
        # populated into the combo boxes.
        self._viewer_combo_helpers = []

        # This tracks the current positions of cube viewer axes when they are hidden
        self._viewer_axes_positions = []

        # Indicates whether cube viewer toolbars are currently visible or not
        self._toolbars_visible = True

        # Indicates whether subset stats should be displayed or not
        self._stats_visible = True

        self._slice_controller = SliceController(self)
        self._overlay_controller = OverlayController(self)
        self._units_controller = UnitController(self)

        # Add menu buttons to the cubeviz toolbar.
        self.ra_dec_format_menu = None
        self._init_menu_buttons()

        self.sync = {}
        # Track the slice index of the synced viewers. This is updated by the
        # slice controller
        self.synced_index = None

        app = get_qapp()
        app.installEventFilter(self)
        self._last_click = None
        self._active_view = None
        self._active_cube = None
        self._last_active_view = None
        self._active_split_cube = None

        # Set the default to parallel image viewer
        self._single_viewer_mode = False
        self.ui.button_toggle_image_mode.setText('Single Image Viewer')
        self.ui.viewer_control_frame.setCurrentIndex(0)

        # Add this class to the specviz dispatcher watcher
        dispatch.setup(self)

    def _init_menu_buttons(self):
        """
        Add the two menu buttons to the tool bar. Currently two are defined:
            View - for changing the view of the active window
            Data Processing - for applying a data processing step to the data.

        :return:
        """
        self._option_buttons = [
            self.ui.view_option_button,
            self.ui.cube_option_button
        ]

        # Create the View Menu
        view_menu = self._dict_to_menu(OrderedDict([
            ('Hide Axes', ['checkable', self._toggle_viewer_axes]),
            ('Hide Toolbars', ['checkable', self._toggle_toolbars]),
<<<<<<< HEAD
            ('Hide Spaxel Value Tooltip', ['checkable', self._toggle_hover_value]),
=======
            ('Hide Stats', ['checkable', self._toggle_stats_display]),
>>>>>>> 1279feb6
            ('Wavelength Units', lambda: self._open_dialog('Wavelength Units', None))
        ]))

        # Add toggle RA-DEC format:
        format_menu = view_menu.addMenu("RA-DEC Format")
        format_action_group = QActionGroup(format_menu)
        self.ra_dec_format_menu = format_menu

        # Make sure to change all instances of the the names
        # of the formats if modifications are made to them.
        for format_name in ["Sexagesimal", "Decimal Degrees"]:
            act = QAction(format_name, format_menu)
            act.triggered.connect(self._toggle_all_coords_in_degrees)
            act.setActionGroup(format_action_group)
            act.setCheckable(True)
            act.setChecked(True) if format == "Sexagesimal" else act.setChecked(False)
            format_menu.addAction(act)

        self.ui.view_option_button.setMenu(view_menu)

        # Create the Data Processing Menu
        cube_menu = self._dict_to_menu(OrderedDict([
            ('Collapse Cube', lambda: self._open_dialog('Collapse Cube', None)),
            ('Spatial Smoothing', lambda: self._open_dialog('Spatial Smoothing', None)),
            ('Moment Maps', lambda: self._open_dialog('Moment Maps', None)),
            ('Arithmetic Operations', lambda: self._open_dialog('Arithmetic Operations', None))
        ]))
        self.ui.cube_option_button.setMenu(cube_menu)

    def _dict_to_menu(self, menu_dict):
        '''Stolen shamelessly from specviz. Thanks!'''
        menu_widget = QMenu()
        for k, v in menu_dict.items():
            if isinstance(v, dict):
                new_menu = menu_widget.addMenu(k)
                self._dict_to_menu(v, menu_widget=new_menu)
            else:
                act = QAction(k, menu_widget)

                if isinstance(v, list):
                    if v[0] == 'checkable':
                        v = v[1]
                        act.setCheckable(True)
                        act.setChecked(False)

                act.triggered.connect(v)
                menu_widget.addAction(act)
        return menu_widget

    def handle_settings_change(self, message):
        if isinstance(message, SettingsChangeMessage):
            self._slice_controller.update_index(self.synced_index)

    def handle_subset_action(self, message):
        if isinstance(message, SubsetUpdateMessage):
            for combo, viewer in zip(self._viewer_combo_helpers, self.cube_views):
                viewer._widget.draw_stats_axes(combo.selection, message.subset)
        elif isinstance(message, SubsetDeleteMessage):
            for viewer in self.cube_views:
                viewer._widget.hide_stats_axes()

    def _set_pos_and_margin(self, axes, pos, marg):
        axes.set_position(pos)
        freeze_margins(axes, marg)

    def _hide_viewer_axes(self):
        for viewer in self.cube_views:
            viewer._widget.toggle_hidden_axes(True)
            axes = viewer._widget.axes
            # Save current axes position and margins so they can be restored
            pos = axes.get_position(), axes.resizer.margins
            self._viewer_axes_positions.append(pos)
            self._set_pos_and_margin(axes, [0, 0, 1, 1], [0, 0, 0, 0])
            viewer._widget.figure.canvas.draw()

    def _toggle_viewer_axes(self):
        # If axes are currently hidden, restore the original positions
        if self._viewer_axes_positions:
            for viewer, pos in zip(self.cube_views, self._viewer_axes_positions):
                viewer._widget.toggle_hidden_axes(False)
                axes = viewer._widget.axes
                self._set_pos_and_margin(axes, *pos)
                viewer._widget.figure.canvas.draw()
            self._viewer_axes_positions = []
        # Record current positions if axes are currently hidden and hide them
        else:
            self._hide_viewer_axes()

    def _toggle_toolbars(self):
        self._toolbars_visible = not self._toolbars_visible
        for viewer in self.cube_views:
            viewer._widget.toolbar.setVisible(self._toolbars_visible)

<<<<<<< HEAD
    def _toggle_hover_value(self):
        for viewer in self.cube_views:
            viewer._widget._is_tooltip_on = not viewer._widget._is_tooltip_on
=======
    def _toggle_stats_display(self):
        self._stats_visible = not self._stats_visible
        for viewer in self.cube_views:
            viewer._widget.set_stats_visible(self._stats_visible)
>>>>>>> 1279feb6

    def _open_dialog(self, name, widget):

        if name == 'Collapse Cube':
            ex = collapse_cube.CollapseCube(self._data, parent=self, allow_preview=True)

        if name == 'Spatial Smoothing':
            ex = smoothing.SelectSmoothing(self._data, parent=self, allow_preview=True)

        if name == 'Arithmetic Operations':
            ex = arithmetic_gui.SelectArithmetic(self._data, self.session.data_collection, parent=self)

        if name == "Moment Maps":
            mm_gui = moment_maps.MomentMapsGUI(
                self._data, self.session.data_collection, parent=self)
            mm_gui.display()

        if name == 'Wavelength Units':
            current_unit = self._units_controller.units_titles.index(self._units_controller._new_units.long_names[0].title())
            wavelength, ok_pressed = QInputDialog.getItem(self, "Pick a wavelength", "Wavelengths:", self._units_controller.units_titles, current_unit, False)
            if ok_pressed:
                self._units_controller.on_combobox_change(wavelength)

    def _toggle_all_coords_in_degrees(self):
        """
        Switch ra-dec b/w "Sexagesimal" and "Decimal Degrees"
        """
        menu = self.ra_dec_format_menu
        for action in menu.actions():
            if "Decimal Degrees" == action.text():
                coords_in_degrees = action.isChecked()
                break

        for view in self.cube_views:
            viewer = view.widget()
            if viewer._coords_in_degrees != coords_in_degrees:
                viewer.toggle_coords_in_degrees()

    @property
    def data_components(self):
        return self._data.main_components + self._data.derived_components

    @property
    def component_labels(self):
        return [str(cid) for cid in self.data_components]

    def refresh_viewer_combo_helpers(self):
        for i, helper in enumerate(self._viewer_combo_helpers):
            helper.refresh()

    @dispatch.register_listener("apply_operations")
    def apply_to_cube(self, stack):
        """
        Listen for messages from specviz about possible spectral analysis
        operations that may be applied to the entire cube.
        """

        # Retrieve the current cube data object
        operation_handler = SpectralOperationHandler(self._data,
                                                     stack=stack,
                                                     session=self.session,
                                                     parent=self)
        operation_handler.exec_()

    def remove_data_component(self, component_id):
        pass

    def _enable_option_buttons(self):
        for button in self._option_buttons:
            button.setEnabled(True)
        self.ui.sync_button.setEnabled(True)

    def _get_change_viewer_combo_func(self, combo, view_index):

        def _on_viewer_combo_change(dropdown_index):

            # This function gets called whenever one of the viewer combos gets
            # changed. The active combo is the one that comes from the parent
            # _get_change_viewer_combo_func function.

            # Find the relevant viewer
            viewer = self.cube_views[view_index].widget()

            # Get the label of the component and the component ID itself
            label = combo.currentText()
            component = combo.currentData()

            viewer.has_2d_data = component.parent[label].ndim == 2

            # If the user changed the current component, stop previewing
            # smoothing.
            if viewer.is_smoothing_preview_active:
                viewer.end_smoothing_preview()

            # Change the title and unit shown in the viwer
            viewer.update_component_unit_label(component)
            viewer.update_axes_title(title=str(label))

            # Change the viewer's reference data to be the data containing the
            # current component.
            viewer.state.reference_data = component.parent

            # The viewer may have multiple layers, for instance layers for
            # the main cube and for any overlay datasets, as well as subset
            # layers. We go through all the layers and make sure that for the
            # layer which corresponds to the current dataset, the correct
            # attribute is shown.
            for layer_artist in viewer.layers:
                layer_state = layer_artist.state
                if layer_state.layer is component.parent:

                    # We call _update_attribute here manually so that if this
                    # function gets called before _update_attribute, it gets
                    # called before we try and set the attribute below
                    # (_update_attribute basically updates the internal list
                    # of available attributes for the attribute combo)
                    layer_state._update_attribute()
                    layer_state.attribute = component

                    # We then also make sure that this layer artist is the
                    # one that is selected so that if the user uses e.g. the
                    # contrast tool, it will change the right layer
                    viewer._view.layer_list.select_artist(layer_artist)

            # If the combo corresponds to the currently active cube viewer,
            # either activate or deactivate the slice slider as appropriate.
            if self.cube_views[view_index] is self._active_cube:
                self._slice_controller.set_enabled(not viewer.has_2d_data)

            # If contours are being currently shown, we need to force a redraw
            if viewer.is_contour_active:
                viewer.draw_contour()

            viewer.update_component(component)

        return _on_viewer_combo_change

    def _enable_viewer_combo(self, data, index, combo_label, selection_label):
        combo = getattr(self.ui, combo_label)
        connect_combo_selection(self, selection_label, combo)
        helper = ComponentIDComboHelper(self, selection_label)
        helper.set_multiple_data([data])
        combo.setEnabled(True)
        combo.currentIndexChanged.connect(self._get_change_viewer_combo_func(combo, index))
        self._viewer_combo_helpers.append(helper)

    def _enable_all_viewer_combos(self, data):
        """
        Setup the dropdown boxes that correspond to each of the left, middle,
        and right views.  The combo boxes initially are set to have FLUX,
        Error, DQ but will be dynamic depending on the type of data available
        either from being loaded in or by being processed.

        :return:
        """
        self._enable_viewer_combo(
            data, 0, 'single_viewer_combo', 'single_viewer_attribute')
        view = self.cube_views[0].widget()
        component = getattr(self, 'single_viewer_attribute')
        view.update_component_unit_label(component)
        view.update_axes_title(component.label)

        for i in range(1,4):
            combo_label = 'viewer{0}_combo'.format(i)
            selection_label = 'viewer{0}_attribute'.format(i)
            self._enable_viewer_combo(data, i, combo_label, selection_label)
            view = self.cube_views[i].widget()
            component = getattr(self, selection_label)
            view.update_component_unit_label(component)
            view.update_axes_title(component.label)

    def change_viewer_component(self, view_index, component_id, force=False):
        """
        Given a viewer at an index view_index, change combo
        selection to component at an index component_index.
        :param view_index: int: Viewer index
        :param component_id: ComponentID: Component ID in viewer combo
        :param force: bool: force change if component is already displayed.
        """

        combo = self.get_viewer_combo(view_index)

        if isinstance(component_id, str):
            component_index = combo.findText(component_id)
        else:
            component_index = combo.findData(component_id)

        if combo.currentIndex() == component_index and force:
            combo.currentIndexChanged.emit(component_index)
        else:
            combo.setCurrentIndex(component_index)

    def display_component(self, component_id):
        """
        Displays data with given component ID in the active cube viewer.
        """
        self.refresh_viewer_combo_helpers()
        if self._single_viewer_mode:
            self.change_viewer_component(0, component_id)
        else:
            self.change_viewer_component(1, component_id)

    def get_viewer_combo(self, view_index):
        """
        Get viewer combo for a given viewer index
        """
        if view_index == 0:
            combo_label = 'single_viewer_combo'
        else:
            combo_label = 'viewer{0}_combo'.format(view_index)
        return getattr(self.ui, combo_label)

    def add_overlay(self, data, label, display_now=True):
        self._overlay_controller.add_overlay(data, label, display=display_now)
        self.display_component(label)

    def _set_data_coord_system(self, data):
        """
        Check if data coordinates are in
        RA-DEC first. Then set viewers to
        the default coordinate system.
        :param data: input data
        """
        is_ra_dec = isinstance(wcs_to_celestial_frame(data.coords.wcs),
                               BaseRADecFrame)
        self.ra_dec_format_menu.setDisabled(not is_ra_dec)
        if not is_ra_dec:
            return

        is_coords_in_degrees = False
        for view in self.cube_views:
            viewer = view.widget()
            viewer.init_ra_dec()
            is_coords_in_degrees = viewer._coords_in_degrees

        if is_coords_in_degrees:
            format_name = "Decimal Degrees"
        else:
            format_name = "Sexagesimal"

        menu = self.ra_dec_format_menu
        for action in menu.actions():
            if format_name == action.text():
                action.setChecked(True)
                break

    def add_data(self, data):
        """
        Called by a function outside the class in order to add data to cubeviz.

        :param data:
        :return:
        """
        self._data = data
        self.specviz._widget.add_data(data)
        cid = self.specviz._widget._options_widget.file_att
        dispatch.changed_units.emit(y=data.get_component(cid).units)

        for checkbox in self._synced_checkboxes:
            checkbox.setEnabled(True)

        self._has_data = True
        self._active_view = self.split_views[0]
        self._active_cube = self.split_views[0]
        self._last_active_view = self.single_view
        self._active_split_cube = self.split_views[0]

        # Store pointer to wavelength information
        self._wavelengths = self.single_view._widget._data[0].coords.world_axis(self.single_view._widget._data[0], axis=0)

        # Pass WCS and wavelength information to slider controller and enable
        wcs = self.session.data_collection.data[0].coords.wcs
        self._slice_controller.enable(wcs, self._wavelengths)
        self._units_controller.enable(wcs, self._wavelengths)

        self._enable_option_buttons()
        self._setup_syncing()

        self._enable_all_viewer_combos(data)

        self.subWindowActivated.emit(self._active_view)

        # Check if coord system is RA and DEC (ie not galactic etc..)
        self._set_data_coord_system(data)


    def eventFilter(self, obj, event):

        if event.type() == QtCore.QEvent.MouseButtonPress:

            if not (self.isVisible() and self.isActiveWindow()):
                return super(CubeVizLayout, self).eventFilter(obj, event)

            # Find global click position
            click_pos = event.globalPos()

            # If the click position is the same as the last one, we shouldn't
            # do anything.
            if click_pos != self._last_click:

                # Determine if the event falls inside any of the viewers
                for viewer in self.subWindowList():
                    relative_click_pos = viewer.mapFromGlobal(click_pos)
                    if viewer.rect().contains(relative_click_pos):
                        # We should only emit an event if the active subwindow
                        # has actually changed.
                        if viewer is not self.activeSubWindow():
                            self.subWindowActivated.emit(viewer)
                        break

                self._last_click = click_pos

        return super(CubeVizLayout, self).eventFilter(obj, event)

    def _toggle_image_mode(self, event=None):
        new_active_view = self._last_active_view
        self._last_active_view = self._active_view

        # Currently in single image, moving to split image
        if self._single_viewer_mode:
            self._active_cube = self._active_split_cube
            self._activate_split_image_mode(event)
            self._single_viewer_mode = False
            self.ui.button_toggle_image_mode.setText('Single Image Viewer')
            self.ui.viewer_control_frame.setCurrentIndex(0)

            for view in self.split_views:
                if self.single_view._widget.synced:
                    if view._widget.synced:
                        view._widget.update_slice_index(self.single_view._widget.slice_index)
                view._widget.update()
        # Currently in split image, moving to single image
        else:
            self._active_split_cube = self._active_cube
            self._active_view = self.single_view
            self._active_cube = self.single_view
            self._activate_single_image_mode(event)
            self._single_viewer_mode = True
            self.ui.button_toggle_image_mode.setText('Split Image Viewer')
            self.ui.viewer_control_frame.setCurrentIndex(1)
            self._active_view._widget.update()

        self.subWindowActivated.emit(new_active_view)

        # Update the slice index to reflect the state of the active cube
        self._slice_controller.update_index(self._active_cube._widget.slice_index)

    def _activate_single_image_mode(self, event=None):
        vsplitter = self.ui.vertical_splitter
        hsplitter = self.ui.horizontal_splitter
        vsizes = list(vsplitter.sizes())
        hsizes = list(hsplitter.sizes())
        vsizes = 0, max(10, vsizes[0] + vsizes[1])
        hsizes = max(10, sum(hsizes) * 0.4), max(10, sum(hsizes) * 0.6)
        vsplitter.setSizes(vsizes)
        hsplitter.setSizes(hsizes)

    def _activate_split_image_mode(self, event=None):
        vsplitter = self.ui.vertical_splitter
        hsplitter = self.ui.horizontal_splitter
        vsizes = list(vsplitter.sizes())
        hsizes = list(hsplitter.sizes())
        vsizes = max(10, sum(vsizes) / 2), max(10, sum(vsizes) / 2)

        # TODO:  Might be a bug here, should the hsizes be based on vsizes? If so, not sure we need to calculate
        # TODO:  the hsizes above.
        hsizes = 0, max(10, vsizes[0] + vsizes[1])
        vsplitter.setSizes(vsizes)
        hsplitter.setSizes(hsizes)

    def _update_active_view(self, view):
        if self._has_data:
            self._active_view = view
            if isinstance(view._widget, CubevizImageViewer):
                self._active_cube = view
                index = self._active_cube._widget.slice_index
                if view._widget.has_2d_data:
                    self._slice_controller.set_enabled(False)
                else:
                    self._slice_controller.set_enabled(True)
                    self._slice_controller.update_index(index)

    def activeSubWindow(self):
        return self._active_view

    def subWindowList(self):
        return self.cube_views + [self.specviz]

    def _setup_syncing(self):
        for attribute in ['x_min', 'x_max', 'y_min', 'y_max']:
            # TODO: this will need to be generalized if we want to support an
            # arbitrary number of viewers.
            sync1 = keep_in_sync(self.split_views[0]._widget.state, attribute,
                                 self.split_views[1]._widget.state, attribute)
            sync2 = keep_in_sync(self.split_views[1]._widget.state, attribute,
                                 self.split_views[2]._widget.state, attribute)
            self.sync[attribute] = sync1, sync2
        self._on_sync_click()

    def _on_sync_click(self, event=None):
        index = self._active_cube._widget.slice_index
        for view in self.cube_views:
            view._widget.synced = True
            if view != self._active_cube:
                view._widget.update_slice_index(index)
        self._slice_controller.update_index(index)

    def start_smoothing_preview(self, preview_function, component_id, preview_title=None):
        """
        Starts smoothing preview. This function preforms the following steps
        1) SelectSmoothing passes parameters.
        2) The left and single viewers' combo box is set to component_id
        3) The set_smoothing_preview is called to setup on the fly smoothing
        :param preview_function: function: Single-slice smoothing function
        :param component_id: int: Which component to preview
        :param preview_title: str: Title displayed when previewing
        """
        # For single and first viewer:
        self._original_components = {}
        for view_index in [0, 1]:
            combo = self.get_viewer_combo(view_index)
            self._original_components[view_index] = combo.currentData()
            view = self.cube_views[view_index].widget()
            self.change_viewer_component(view_index, component_id, force=True)
            view.set_smoothing_preview(preview_function, preview_title)

    def end_smoothing_preview(self):
        """
        End preview and change viewer combo index to the first component.
        """
        for view_index in [0, 1]:
            view = self.cube_views[view_index].widget()
            view.end_smoothing_preview()
            if view_index in self._original_components:
                component_id = self._original_components[view_index]
                self.change_viewer_component(view_index, component_id, force=True)
        self._original_components = {}

    def showEvent(self, event):
        super(CubeVizLayout, self).showEvent(event)
        # Make split image mode the default layout
        self._activate_split_image_mode()
        self._update_active_view(self.split_views[0])

    def change_slice_index(self, amount):
        self._slice_controller.change_slider_value(amount)

    def get_wavelengths(self):
        return self._wavelengths

    def get_wavelengths_units(self):
        return self._units_controller.get_new_units()

    def set_wavelengths(self, new_wavelengths, new_units):
        self._wavelengths = new_wavelengths
        self._slice_controller.set_wavelengths(new_wavelengths, new_units)<|MERGE_RESOLUTION|>--- conflicted
+++ resolved
@@ -182,11 +182,8 @@
         view_menu = self._dict_to_menu(OrderedDict([
             ('Hide Axes', ['checkable', self._toggle_viewer_axes]),
             ('Hide Toolbars', ['checkable', self._toggle_toolbars]),
-<<<<<<< HEAD
             ('Hide Spaxel Value Tooltip', ['checkable', self._toggle_hover_value]),
-=======
             ('Hide Stats', ['checkable', self._toggle_stats_display]),
->>>>>>> 1279feb6
             ('Wavelength Units', lambda: self._open_dialog('Wavelength Units', None))
         ]))
 
@@ -280,16 +277,14 @@
         for viewer in self.cube_views:
             viewer._widget.toolbar.setVisible(self._toolbars_visible)
 
-<<<<<<< HEAD
     def _toggle_hover_value(self):
         for viewer in self.cube_views:
             viewer._widget._is_tooltip_on = not viewer._widget._is_tooltip_on
-=======
+
     def _toggle_stats_display(self):
         self._stats_visible = not self._stats_visible
         for viewer in self.cube_views:
             viewer._widget.set_stats_visible(self._stats_visible)
->>>>>>> 1279feb6
 
     def _open_dialog(self, name, widget):
 
