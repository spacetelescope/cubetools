import os
from collections import OrderedDict

from astropy.wcs.utils import wcs_to_celestial_frame
from astropy.coordinates import BaseRADecFrame

from qtpy import QtWidgets, QtCore
from qtpy.QtWidgets import QMenu, QAction, QInputDialog, QActionGroup

from glue.utils.qt import load_ui
from glue.utils.qt import get_qapp
from glue.config import qt_fixed_layout_tab
from glue.external.echo import keep_in_sync, SelectionCallbackProperty
from glue.external.echo.qt import connect_combo_selection
from glue.core.data_combo_helper import ComponentIDComboHelper
from glue.core.message import SettingsChangeMessage, SubsetUpdateMessage, SubsetDeleteMessage
from glue.utils.matplotlib import freeze_margins

from specviz.third_party.glue.data_viewer import SpecVizViewer
from specviz.core.events import dispatch

from .toolbar import CubevizToolbar
from .image_viewer import CubevizImageViewer

from .controls.slice import SliceController
from .controls.overlay import OverlayController
<<<<<<< HEAD
from .controls.units import UnitController, FluxUnitController
from .controls.wavelengths_ui import WavelengthUI
from .tools import arithmetic_gui, moment_maps, smoothing
=======
from .controls.wavelengths import WavelengthController
>>>>>>> c72bf4b5
from .tools import collapse_cube
from .tools import arithmetic_gui, moment_maps, smoothing
from .tools.wavelengths_ui import WavelengthUI
from .tools.spectral_operations import SpectralOperationHandler


DEFAULT_NUM_SPLIT_VIEWERS = 3


class WidgetWrapper(QtWidgets.QWidget):

    def __init__(self, widget=None, tab_widget=None, parent=None):
        super(WidgetWrapper, self).__init__(parent=parent)
        self.tab_widget = tab_widget
        self._widget = widget
        self.layout = QtWidgets.QVBoxLayout()
        self.layout.setContentsMargins(0, 0, 0, 0)
        self.layout.addWidget(widget)
        self.setLayout(self.layout)

    def widget(self):
        return self._widget


@qt_fixed_layout_tab
class CubeVizLayout(QtWidgets.QWidget):
    """
    The 'CubeViz' layout, with three image viewers and one spectrum viewer.
    """

    LABEL = "CubeViz"
    subWindowActivated = QtCore.Signal(object)

    single_viewer_attribute = SelectionCallbackProperty(default_index=0)
    viewer1_attribute = SelectionCallbackProperty(default_index=0)
    viewer2_attribute = SelectionCallbackProperty(default_index=1)
    viewer3_attribute = SelectionCallbackProperty(default_index=2)

    def __init__(self, session=None, parent=None):
        super(CubeVizLayout, self).__init__(parent=parent)

        self._cubeviz_toolbar = None

        if not hasattr(session.application, '_has_cubeviz_toolbar'):
            self._cubeviz_toolbar = CubevizToolbar(application=session.application)
            session.application.insertToolBar(session.application._data_toolbar,
                                              self._cubeviz_toolbar)

        self.session = session
        self._has_data = False
        self._option_buttons = []

        self._data = None

        self.ui = load_ui('layout.ui', self,
                          directory=os.path.dirname(__file__))

        self.cube_views = []

        # Create the cube viewers and register to the hub.
        for _ in range(DEFAULT_NUM_SPLIT_VIEWERS + 1):
            ww = WidgetWrapper(CubevizImageViewer(
                    self.session, cubeviz_layout=self), tab_widget=self)
            self.cube_views.append(ww)
            ww._widget.register_to_hub(self.session.hub)

        # Create specviz viewer and register to the hub.
        self.specviz = WidgetWrapper(SpecVizViewer(self.session), tab_widget=self)
        self.specviz._widget.register_to_hub(self.session.hub)

        self.single_view = self.cube_views[0]
        self.split_views = self.cube_views[1:]

        self._synced_checkboxes = [
            self.ui.singleviewer_synced_checkbox,
            self.ui.viewer1_synced_checkbox,
            self.ui.viewer2_synced_checkbox,
            self.ui.viewer3_synced_checkbox
        ]

        for view, checkbox in zip(self.cube_views, self._synced_checkboxes):
            view._widget.assign_synced_checkbox(checkbox)

        # Add the views to the layouts.
        self.ui.single_image_layout.addWidget(self.single_view)
        for viewer in self.split_views:
            self.ui.image_row_layout.addWidget(viewer)

        self.ui.specviz_layout.addWidget(self.specviz)

        self.subWindowActivated.connect(self._update_active_view)

        self.ui.sync_button.clicked.connect(self._on_sync_click)
        self.ui.button_toggle_image_mode.clicked.connect(
            self._toggle_image_mode)

        # This is a list of helpers for the viewer combo boxes. New data
        # collections should be added to each helper in this list using the
        # ``append_data`` method to ensure that the new data components are
        # populated into the combo boxes.
        self._viewer_combo_helpers = []

        # This tracks the current positions of cube viewer axes when they are hidden
        self._viewer_axes_positions = []

        # Indicates whether cube viewer toolbars are currently visible or not
        self._toolbars_visible = True

        # Indicates whether subset stats should be displayed or not
        self._stats_visible = True

        self._slice_controller = SliceController(self)
        self._overlay_controller = OverlayController(self)
<<<<<<< HEAD
        self._units_controller = UnitController(self)
        self._flux_unit_controller = FluxUnitController(self)
=======
        self._wavelength_controller = WavelengthController(self)
>>>>>>> c72bf4b5

        # Add menu buttons to the cubeviz toolbar.
        self.ra_dec_format_menu = None
        self._init_menu_buttons()

        self.sync = {}

        app = get_qapp()
        app.installEventFilter(self)
        self._last_click = None
        self._active_view = None
        self._active_cube = None
        self._last_active_view = None
        self._active_split_cube = None

        # Set the default to parallel image viewer
        self._single_viewer_mode = False
        self.ui.button_toggle_image_mode.setText('Single Image Viewer')
        self.ui.viewer_control_frame.setCurrentIndex(0)

        # Add this class to the specviz dispatcher watcher
        dispatch.setup(self)

    def _init_menu_buttons(self):
        """
        Add the two menu buttons to the tool bar. Currently two are defined:
            View - for changing the view of the active window
            Data Processing - for applying a data processing step to the data.

        :return:
        """
        self._option_buttons = [
            self.ui.view_option_button,
            self.ui.cube_option_button
        ]

        # Create the View Menu
        view_menu = self._dict_to_menu(OrderedDict([
            ('Hide Axes', ['checkable', self._toggle_viewer_axes]),
            ('Hide Toolbars', ['checkable', self._toggle_toolbars]),
            ('Hide Spaxel Value Tooltip', ['checkable', self._toggle_hover_value]),
            ('Hide Stats', ['checkable', self._toggle_stats_display]),
            ('Convert Flux Units', lambda: self._open_dialog('Convert Flux Units', None)),
            ('Wavelength Units/Redshift', lambda: self._open_dialog('Wavelength Units/Redshift', None))
        ]))

        # Add toggle RA-DEC format:
        format_menu = view_menu.addMenu("RA-DEC Format")
        format_action_group = QActionGroup(format_menu)
        self.ra_dec_format_menu = format_menu

        # Make sure to change all instances of the the names
        # of the formats if modifications are made to them.
        for format_name in ["Sexagesimal", "Decimal Degrees"]:
            act = QAction(format_name, format_menu)
            act.triggered.connect(self._toggle_all_coords_in_degrees)
            act.setActionGroup(format_action_group)
            act.setCheckable(True)
            act.setChecked(True) if format == "Sexagesimal" else act.setChecked(False)
            format_menu.addAction(act)

        self.ui.view_option_button.setMenu(view_menu)

        # Create the Data Processing Menu
        cube_menu = self._dict_to_menu(OrderedDict([
            ('Collapse Cube', lambda: self._open_dialog('Collapse Cube', None)),
            ('Spatial Smoothing', lambda: self._open_dialog('Spatial Smoothing', None)),
            ('Moment Maps', lambda: self._open_dialog('Moment Maps', None)),
            ('Arithmetic Operations', lambda: self._open_dialog('Arithmetic Operations', None))
        ]))
        self.ui.cube_option_button.setMenu(cube_menu)

    def _dict_to_menu(self, menu_dict):
        '''Stolen shamelessly from specviz. Thanks!'''
        menu_widget = QMenu()
        for k, v in menu_dict.items():
            if isinstance(v, dict):
                new_menu = menu_widget.addMenu(k)
                self._dict_to_menu(v, menu_widget=new_menu)
            else:
                act = QAction(k, menu_widget)

                if isinstance(v, list):
                    if v[0] == 'checkable':
                        v = v[1]
                        act.setCheckable(True)
                        act.setChecked(False)

                act.triggered.connect(v)
                menu_widget.addAction(act)
        return menu_widget

    def handle_settings_change(self, message):
        if isinstance(message, SettingsChangeMessage):
            self._slice_controller.update_index(self.synced_index)

    @property
    def synced_index(self):
        return self._slice_controller.synced_index

    def handle_subset_action(self, message):
        if isinstance(message, SubsetUpdateMessage):
            for combo, viewer in zip(self._viewer_combo_helpers, self.cube_views):
                viewer._widget.draw_stats_axes(combo.selection, message.subset)
        elif isinstance(message, SubsetDeleteMessage):
            for viewer in self.cube_views:
                viewer._widget.hide_stats_axes()

    def _set_pos_and_margin(self, axes, pos, marg):
        axes.set_position(pos)
        freeze_margins(axes, marg)

    def _hide_viewer_axes(self):
        for viewer in self.cube_views:
            viewer._widget.toggle_hidden_axes(True)
            axes = viewer._widget.axes
            # Save current axes position and margins so they can be restored
            pos = axes.get_position(), axes.resizer.margins
            self._viewer_axes_positions.append(pos)
            self._set_pos_and_margin(axes, [0, 0, 1, 1], [0, 0, 0, 0])
            viewer._widget.figure.canvas.draw()

    def _toggle_viewer_axes(self):
        # If axes are currently hidden, restore the original positions
        if self._viewer_axes_positions:
            for viewer, pos in zip(self.cube_views, self._viewer_axes_positions):
                viewer._widget.toggle_hidden_axes(False)
                axes = viewer._widget.axes
                self._set_pos_and_margin(axes, *pos)
                viewer._widget.figure.canvas.draw()
            self._viewer_axes_positions = []
        # Record current positions if axes are currently hidden and hide them
        else:
            self._hide_viewer_axes()

    def _toggle_toolbars(self):
        self._toolbars_visible = not self._toolbars_visible
        for viewer in self.cube_views:
            viewer._widget.toolbar.setVisible(self._toolbars_visible)

    def _toggle_hover_value(self):
        for viewer in self.cube_views:
            viewer._widget._is_tooltip_on = not viewer._widget._is_tooltip_on

    def _toggle_stats_display(self):
        self._stats_visible = not self._stats_visible
        for viewer in self.cube_views:
            viewer._widget.set_stats_visible(self._stats_visible)

    def _open_dialog(self, name, widget):

        if name == 'Collapse Cube':
            ex = collapse_cube.CollapseCube(
                self._wavelength_controller.wavelengths,
                self._wavelength_controller.current_units,
                self._data, parent=self, allow_preview=True)

        if name == 'Spatial Smoothing':
            ex = smoothing.SelectSmoothing(self._data, parent=self, allow_preview=True)

        if name == 'Arithmetic Operations':
            ex = arithmetic_gui.SelectArithmetic(self._data, self.session.data_collection, parent=self)

        if name == "Moment Maps":
            mm_gui = moment_maps.MomentMapsGUI(
                self._data, self.session.data_collection, parent=self)
            mm_gui.display()

        if name == 'Convert Flux Units':
            self._flux_unit_controller.converter(parent=self)

        if name == "Wavelength Units/Redshift":
            WavelengthUI(self._wavelength_controller, parent=self)

    def refresh_units(self, target_component_id):
        for view in self.cube_views:
            viewer = view.widget()
            if str(viewer.current_component_id) == str(target_component_id):
                viewer.update_component_unit_label(target_component_id)
                viewer.update_axes_title(str(target_component_id))
        comp = self.specviz._widget._options_widget.file_att
        if target_component_id == comp:
            specviz_unit = self._flux_unit_controller.get_component_unit(comp)
            if specviz_unit is not None:
                dispatch.changed_units.emit(y=specviz_unit)

    def _toggle_all_coords_in_degrees(self):
        """
        Switch ra-dec b/w "Sexagesimal" and "Decimal Degrees"
        """
        menu = self.ra_dec_format_menu
        for action in menu.actions():
            if "Decimal Degrees" == action.text():
                coords_in_degrees = action.isChecked()
                break

        for view in self.cube_views:
            viewer = view.widget()
            if viewer._coords_in_degrees != coords_in_degrees:
                viewer.toggle_coords_in_degrees()

    @property
    def data_components(self):
        return self._data.main_components + self._data.derived_components

    @property
    def component_labels(self):
        return [str(cid) for cid in self.data_components]

    def refresh_viewer_combo_helpers(self):
        for i, helper in enumerate(self._viewer_combo_helpers):
            helper.refresh()

    @dispatch.register_listener("apply_operations")
    def apply_to_cube(self, stack):
        """
        Listen for messages from specviz about possible spectral analysis
        operations that may be applied to the entire cube.
        """

        # Retrieve the current cube data object
        operation_handler = SpectralOperationHandler(self._data,
                                                     stack=stack,
                                                     session=self.session,
                                                     parent=self)
        operation_handler.exec_()

    def remove_data_component(self, component_id):
        pass

    def _enable_option_buttons(self):
        for button in self._option_buttons:
            button.setEnabled(True)
        self.ui.sync_button.setEnabled(True)

    def _get_change_viewer_combo_func(self, combo, view_index):

        def _on_viewer_combo_change(dropdown_index):

            # This function gets called whenever one of the viewer combos gets
            # changed. The active combo is the one that comes from the parent
            # _get_change_viewer_combo_func function.

            # Find the relevant viewer
            viewer = self.cube_views[view_index].widget()

            # Get the label of the component and the component ID itself
            label = combo.currentText()
            component = combo.currentData()

            viewer.has_2d_data = component.parent[label].ndim == 2

            # If the user changed the current component, stop previewing
            # smoothing.
            if viewer.is_smoothing_preview_active:
                viewer.end_smoothing_preview()

            # Change the component label, title and unit shown in the viewer
            viewer.current_component_id = component
            viewer.cubeviz_unit = self._flux_unit_controller.get_component_unit(component,
                                                                                cubeviz_unit=True)
            viewer.update_component_unit_label(component)
            viewer.update_axes_title(title=str(label))

            # Change the viewer's reference data to be the data containing the
            # current component.
            viewer.state.reference_data = component.parent

            # The viewer may have multiple layers, for instance layers for
            # the main cube and for any overlay datasets, as well as subset
            # layers. We go through all the layers and make sure that for the
            # layer which corresponds to the current dataset, the correct
            # attribute is shown.
            for layer_artist in viewer.layers:
                layer_state = layer_artist.state
                if layer_state.layer is component.parent:

                    # We call _update_attribute here manually so that if this
                    # function gets called before _update_attribute, it gets
                    # called before we try and set the attribute below
                    # (_update_attribute basically updates the internal list
                    # of available attributes for the attribute combo)
                    layer_state._update_attribute()
                    layer_state.attribute = component

                    # We then also make sure that this layer artist is the
                    # one that is selected so that if the user uses e.g. the
                    # contrast tool, it will change the right layer
                    viewer._view.layer_list.select_artist(layer_artist)

            # If the combo corresponds to the currently active cube viewer,
            # either activate or deactivate the slice slider as appropriate.
            if self.cube_views[view_index] is self._active_cube:
                self._slice_controller.set_enabled(not viewer.has_2d_data)

            # If contours are being currently shown, we need to force a redraw
            if viewer.is_contour_active:
                viewer.draw_contour()

            viewer.update_component(component)

        return _on_viewer_combo_change

    def _enable_viewer_combo(self, data, index, combo_label, selection_label):
        combo = getattr(self.ui, combo_label)
        connect_combo_selection(self, selection_label, combo)
        helper = ComponentIDComboHelper(self, selection_label)
        helper.set_multiple_data([data])
        combo.setEnabled(True)
        combo.currentIndexChanged.connect(self._get_change_viewer_combo_func(combo, index))
        self._viewer_combo_helpers.append(helper)

    def _enable_all_viewer_combos(self, data):
        """
        Setup the dropdown boxes that correspond to each of the left, middle,
        and right views.  The combo boxes initially are set to have FLUX,
        Error, DQ but will be dynamic depending on the type of data available
        either from being loaded in or by being processed.

        :return:
        """
        self._enable_viewer_combo(
            data, 0, 'single_viewer_combo', 'single_viewer_attribute')
        view = self.cube_views[0].widget()
        component = getattr(self, 'single_viewer_attribute')
        view.current_component_id = component
        view.cubeviz_unit = self._flux_unit_controller.get_component_unit(component,
                                                                          cubeviz_unit=True)
        view.update_component_unit_label(component)
        view.update_axes_title(component.label)

        for i in range(1,4):
            combo_label = 'viewer{0}_combo'.format(i)
            selection_label = 'viewer{0}_attribute'.format(i)
            self._enable_viewer_combo(data, i, combo_label, selection_label)
            view = self.cube_views[i].widget()
            component = getattr(self, selection_label)
            view.current_component_id = component
            view.cubeviz_unit = self._flux_unit_controller.get_component_unit(component,
                                                                              cubeviz_unit=True)
            view.update_component_unit_label(component)
            view.update_axes_title(component.label)

    def change_viewer_component(self, view_index, component_id, force=False):
        """
        Given a viewer at an index view_index, change combo
        selection to component at an index component_index.
        :param view_index: int: Viewer index
        :param component_id: ComponentID: Component ID in viewer combo
        :param force: bool: force change if component is already displayed.
        """

        combo = self.get_viewer_combo(view_index)

        if isinstance(component_id, str):
            component_index = combo.findText(component_id)
        else:
            component_index = combo.findData(component_id)

        if combo.currentIndex() == component_index and force:
            combo.currentIndexChanged.emit(component_index)
        else:
            combo.setCurrentIndex(component_index)

    def display_component(self, component_id):
        """
        Displays data with given component ID in the active cube viewer.
        """
        self.refresh_viewer_combo_helpers()
        if self._single_viewer_mode:
            self.change_viewer_component(0, component_id)
        else:
            self.change_viewer_component(1, component_id)

    def get_viewer_combo(self, view_index):
        """
        Get viewer combo for a given viewer index
        """
        if view_index == 0:
            combo_label = 'single_viewer_combo'
        else:
            combo_label = 'viewer{0}_combo'.format(view_index)
        return getattr(self.ui, combo_label)

    def add_overlay(self, data, label, display_now=True):
        self._overlay_controller.add_overlay(data, label, display=display_now)
        self.display_component(label)

    def _set_data_coord_system(self, data):
        """
        Check if data coordinates are in
        RA-DEC first. Then set viewers to
        the default coordinate system.
        :param data: input data
        """
        is_ra_dec = isinstance(wcs_to_celestial_frame(data.coords.wcs),
                               BaseRADecFrame)
        self.ra_dec_format_menu.setDisabled(not is_ra_dec)
        if not is_ra_dec:
            return

        is_coords_in_degrees = False
        for view in self.cube_views:
            viewer = view.widget()
            viewer.init_ra_dec()
            is_coords_in_degrees = viewer._coords_in_degrees

        if is_coords_in_degrees:
            format_name = "Decimal Degrees"
        else:
            format_name = "Sexagesimal"

        menu = self.ra_dec_format_menu
        for action in menu.actions():
            if format_name == action.text():
                action.setChecked(True)
                break

    def add_data(self, data):
        """
        Called by a function outside the class in order to add data to cubeviz.

        :param data:
        :return:
        """
        self._data = data
        self.specviz._widget.add_data(data)
        self._flux_unit_controller.set_data(data)

        comp = self.specviz._widget._options_widget.file_att
        specviz_unit = self._flux_unit_controller.get_component_unit(comp)
        if specviz_unit is not None:
            dispatch.changed_units.emit(y=specviz_unit)

        for checkbox in self._synced_checkboxes:
            checkbox.setEnabled(True)

        self._has_data = True
        self._active_view = self.split_views[0]
        self._active_cube = self.split_views[0]
        self._last_active_view = self.single_view
        self._active_split_cube = self.split_views[0]

        # Store pointer to wcs and wavelength information
        wcs = self.session.data_collection.data[0].coords.wcs
        wavelengths = self.single_view._widget._data[0].coords.world_axis(self.single_view._widget._data[0], axis=0)

        # TODO: currently this way of accessing units is not flexible
        self._slice_controller.enable()
        self._wavelength_controller.enable(str(wcs.wcs.cunit[2]), wavelengths)


        self._enable_option_buttons()
        self._setup_syncing()

        self._enable_all_viewer_combos(data)

        self.subWindowActivated.emit(self._active_view)

        # Check if coord system is RA and DEC (ie not galactic etc..)
        self._set_data_coord_system(data)


    def eventFilter(self, obj, event):

        if event.type() == QtCore.QEvent.MouseButtonPress:

            if not (self.isVisible() and self.isActiveWindow()):
                return super(CubeVizLayout, self).eventFilter(obj, event)

            # Find global click position
            click_pos = event.globalPos()

            # If the click position is the same as the last one, we shouldn't
            # do anything.
            if click_pos != self._last_click:

                # Determine if the event falls inside any of the viewers
                for viewer in self.subWindowList():
                    relative_click_pos = viewer.mapFromGlobal(click_pos)
                    if viewer.rect().contains(relative_click_pos):
                        # We should only emit an event if the active subwindow
                        # has actually changed.
                        if viewer is not self.activeSubWindow():
                            self.subWindowActivated.emit(viewer)
                        break

                self._last_click = click_pos

        return super(CubeVizLayout, self).eventFilter(obj, event)

    def _toggle_image_mode(self, event=None):
        new_active_view = self._last_active_view
        self._last_active_view = self._active_view

        # Currently in single image, moving to split image
        if self._single_viewer_mode:
            self._active_cube = self._active_split_cube
            self._activate_split_image_mode(event)
            self._single_viewer_mode = False
            self.ui.button_toggle_image_mode.setText('Single Image Viewer')
            self.ui.viewer_control_frame.setCurrentIndex(0)

            for view in self.split_views:
                if self.single_view._widget.synced:
                    if view._widget.synced:
                        view._widget.update_slice_index(self.single_view._widget.slice_index)
                view._widget.update()
        # Currently in split image, moving to single image
        else:
            self._active_split_cube = self._active_cube
            self._active_view = self.single_view
            self._active_cube = self.single_view
            self._activate_single_image_mode(event)
            self._single_viewer_mode = True
            self.ui.button_toggle_image_mode.setText('Split Image Viewer')
            self.ui.viewer_control_frame.setCurrentIndex(1)
            self._active_view._widget.update()

        self.subWindowActivated.emit(new_active_view)

        # Update the slice index to reflect the state of the active cube
        self._slice_controller.update_index(self._active_cube._widget.slice_index)

    def _activate_single_image_mode(self, event=None):
        vsplitter = self.ui.vertical_splitter
        hsplitter = self.ui.horizontal_splitter
        vsizes = list(vsplitter.sizes())
        hsizes = list(hsplitter.sizes())
        vsizes = 0, max(10, vsizes[0] + vsizes[1])
        hsizes = max(10, sum(hsizes) * 0.4), max(10, sum(hsizes) * 0.6)
        vsplitter.setSizes(vsizes)
        hsplitter.setSizes(hsizes)

    def _activate_split_image_mode(self, event=None):
        vsplitter = self.ui.vertical_splitter
        hsplitter = self.ui.horizontal_splitter
        vsizes = list(vsplitter.sizes())
        hsizes = list(hsplitter.sizes())
        vsizes = max(10, sum(vsizes) / 2), max(10, sum(vsizes) / 2)

        # TODO:  Might be a bug here, should the hsizes be based on vsizes? If so, not sure we need to calculate
        # TODO:  the hsizes above.
        hsizes = 0, max(10, vsizes[0] + vsizes[1])
        vsplitter.setSizes(vsizes)
        hsplitter.setSizes(hsizes)

    def _update_active_view(self, view):
        if self._has_data:
            self._active_view = view
            if isinstance(view._widget, CubevizImageViewer):
                self._active_cube = view
                index = self._active_cube._widget.slice_index
                if view._widget.has_2d_data:
                    self._slice_controller.set_enabled(False)
                else:
                    self._slice_controller.set_enabled(True)
                    self._slice_controller.update_index(index)

    def activeSubWindow(self):
        return self._active_view

    def subWindowList(self):
        return self.cube_views + [self.specviz]

    def _setup_syncing(self):
        for attribute in ['x_min', 'x_max', 'y_min', 'y_max']:
            # TODO: this will need to be generalized if we want to support an
            # arbitrary number of viewers.
            sync1 = keep_in_sync(self.split_views[0]._widget.state, attribute,
                                 self.split_views[1]._widget.state, attribute)
            sync2 = keep_in_sync(self.split_views[1]._widget.state, attribute,
                                 self.split_views[2]._widget.state, attribute)
            self.sync[attribute] = sync1, sync2
        self._on_sync_click()

    def _on_sync_click(self, event=None):
        index = self._active_cube._widget.slice_index
        for view in self.cube_views:
            view._widget.synced = True
            if view != self._active_cube:
                view._widget.update_slice_index(index)
        self._slice_controller.update_index(index)

    def start_smoothing_preview(self, preview_function, component_id, preview_title=None):
        """
        Starts smoothing preview. This function preforms the following steps
        1) SelectSmoothing passes parameters.
        2) The left and single viewers' combo box is set to component_id
        3) The set_smoothing_preview is called to setup on the fly smoothing
        :param preview_function: function: Single-slice smoothing function
        :param component_id: int: Which component to preview
        :param preview_title: str: Title displayed when previewing
        """
        # For single and first viewer:
        self._original_components = {}
        for view_index in [0, 1]:
            combo = self.get_viewer_combo(view_index)
            self._original_components[view_index] = combo.currentData()
            view = self.cube_views[view_index].widget()
            self.change_viewer_component(view_index, component_id, force=True)
            view.set_smoothing_preview(preview_function, preview_title)

    def end_smoothing_preview(self):
        """
        End preview and change viewer combo index to the first component.
        """
        for view_index in [0, 1]:
            view = self.cube_views[view_index].widget()
            view.end_smoothing_preview()
            if view_index in self._original_components:
                component_id = self._original_components[view_index]
                self.change_viewer_component(view_index, component_id, force=True)
        self._original_components = {}

    def showEvent(self, event):
        super(CubeVizLayout, self).showEvent(event)
        # Make split image mode the default layout
        self._activate_split_image_mode()
        self._update_active_view(self.split_views[0])

    def change_slice_index(self, amount):
<<<<<<< HEAD
        self._slice_controller.change_slider_value(amount)

    def get_wavelengths(self):
        return self._wavelengths

    def get_wavelengths_units(self):
        return self._units_controller.get_new_units()

    def get_wavelength(self, index=None):
        if index is None:
            index = self.synced_index
        elif index > len(self._wavelengths):
            return None
        wave = self._wavelengths[index]
        units = self.get_wavelengths_units()
        return wave * units

    def set_wavelengths(self, new_wavelengths, new_units):
        self._wavelengths = new_wavelengths
        self._slice_controller.set_wavelengths(new_wavelengths, new_units)
=======
        self._slice_controller.change_slider_value(amount)
>>>>>>> c72bf4b5
<|MERGE_RESOLUTION|>--- conflicted
+++ resolved
@@ -24,13 +24,9 @@
 
 from .controls.slice import SliceController
 from .controls.overlay import OverlayController
-<<<<<<< HEAD
-from .controls.units import UnitController, FluxUnitController
-from .controls.wavelengths_ui import WavelengthUI
-from .tools import arithmetic_gui, moment_maps, smoothing
-=======
+
+from .controls.flux_units import FluxUnitController
 from .controls.wavelengths import WavelengthController
->>>>>>> c72bf4b5
 from .tools import collapse_cube
 from .tools import arithmetic_gui, moment_maps, smoothing
 from .tools.wavelengths_ui import WavelengthUI
@@ -144,12 +140,9 @@
 
         self._slice_controller = SliceController(self)
         self._overlay_controller = OverlayController(self)
-<<<<<<< HEAD
-        self._units_controller = UnitController(self)
+
+        self._wavelength_controller = WavelengthController(self)
         self._flux_unit_controller = FluxUnitController(self)
-=======
-        self._wavelength_controller = WavelengthController(self)
->>>>>>> c72bf4b5
 
         # Add menu buttons to the cubeviz toolbar.
         self.ra_dec_format_menu = None
@@ -772,7 +765,6 @@
         self._update_active_view(self.split_views[0])
 
     def change_slice_index(self, amount):
-<<<<<<< HEAD
         self._slice_controller.change_slider_value(amount)
 
     def get_wavelengths(self):
@@ -793,6 +785,3 @@
     def set_wavelengths(self, new_wavelengths, new_units):
         self._wavelengths = new_wavelengths
         self._slice_controller.set_wavelengths(new_wavelengths, new_units)
-=======
-        self._slice_controller.change_slider_value(amount)
->>>>>>> c72bf4b5
