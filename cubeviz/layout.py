import os
from collections import OrderedDict

import numpy as np

from qtpy import QtWidgets, QtCore
from qtpy.QtWidgets import QMenu, QAction

from glue.utils.qt import load_ui
from glue.utils.qt import get_qapp
from glue.config import qt_fixed_layout_tab
from glue.external.echo import keep_in_sync, SelectionCallbackProperty
from glue.external.echo.qt import connect_combo_selection
from glue.core.data_combo_helper import ComponentIDComboHelper
from glue.core.message import SettingsChangeMessage
from glue.utils.matplotlib import freeze_margins

from specviz.third_party.glue.data_viewer import SpecVizViewer
from specviz.core.events import dispatch

from .toolbar import CubevizToolbar
from .image_viewer import CubevizImageViewer

from .controls.slice import SliceController
from .controls.overlay import OverlayController
from .tools import arithmetic_gui, moment_maps, smoothing
from .tools.spectral_operations import SpectralOperationHandler

class WidgetWrapper(QtWidgets.QWidget):

    def __init__(self, widget=None, tab_widget=None, parent=None):
        super(WidgetWrapper, self).__init__(parent=parent)
        self.tab_widget = tab_widget
        self._widget = widget
        self.layout = QtWidgets.QVBoxLayout()
        self.layout.setContentsMargins(0, 0, 0, 0)
        self.layout.addWidget(widget)
        self.setLayout(self.layout)

    def widget(self):
        return self._widget


@qt_fixed_layout_tab
class CubeVizLayout(QtWidgets.QWidget):
    """
    The 'CubeViz' layout, with three image viewers and one spectrum viewer.
    """

    LABEL = "CubeViz"
    subWindowActivated = QtCore.Signal(object)

    single_viewer_attribute = SelectionCallbackProperty(default_index=0)
    viewer1_attribute = SelectionCallbackProperty(default_index=0)
    viewer2_attribute = SelectionCallbackProperty(default_index=1)
    viewer3_attribute = SelectionCallbackProperty(default_index=2)

    def __init__(self, session=None, parent=None):
        super(CubeVizLayout, self).__init__(parent=parent)

        if not hasattr(session.application, '_has_cubeviz_toolbar'):
            cubeviz_toolbar = CubevizToolbar(application=session.application)
            session.application.insertToolBar(session.application._data_toolbar,
                                              cubeviz_toolbar)

        self.session = session
        self._has_data = False
        self._wavelengths = None
        self._option_buttons = []

        self._data = None

        self.ui = load_ui('layout.ui', self,
                          directory=os.path.dirname(__file__))

        # Create the views and register to the hub.
        self.single_view = WidgetWrapper(CubevizImageViewer(self.session), tab_widget=self)
        self.left_view = WidgetWrapper(CubevizImageViewer(self.session), tab_widget=self)
        self.middle_view = WidgetWrapper(CubevizImageViewer(self.session), tab_widget=self)
        self.right_view = WidgetWrapper(CubevizImageViewer(self.session), tab_widget=self)
        self.specviz = WidgetWrapper(SpecVizViewer(self.session), tab_widget=self)

        self.single_view._widget.register_to_hub(self.session.hub)
        self.left_view._widget.register_to_hub(self.session.hub)
        self.middle_view._widget.register_to_hub(self.session.hub)
        self.right_view._widget.register_to_hub(self.session.hub)
        self.specviz._widget.register_to_hub(self.session.hub)

        self.all_views = [self.single_view, self.left_view, self.middle_view, self.right_view]
        # TODO: determine whether to rename this or get rid of it
        self.cube_views = self.all_views
        self.split_views = self.cube_views[1:]

        self._synced_checkboxes = [
            self.ui.singleviewer_synced_checkbox,
            self.ui.viewer1_synced_checkbox,
            self.ui.viewer2_synced_checkbox,
            self.ui.viewer3_synced_checkbox
        ]

        for view, checkbox in zip(self.all_views, self._synced_checkboxes):
            view._widget.assign_synced_checkbox(checkbox)

        # Add the views to the layouts.
        self.ui.single_image_layout.addWidget(self.single_view)
        self.ui.image_row_layout.addWidget(self.left_view)
        self.ui.image_row_layout.addWidget(self.middle_view)
        self.ui.image_row_layout.addWidget(self.right_view)

        self.ui.specviz_layout.addWidget(self.specviz)

        self.subWindowActivated.connect(self._update_active_view)

        self.ui.sync_button.clicked.connect(self._on_sync_click)
        self.ui.button_toggle_image_mode.clicked.connect(
            self._toggle_image_mode)

        # This is a list of helpers for the viewer combo boxes. New data
        # collections should be added to each helper in this list using the
        # ``append_data`` method to ensure that the new data components are
        # populated into the combo boxes.
        self._viewer_combo_helpers = []

        # This tracks the current positions of cube viewer axes when they are hidden
        self._viewer_axes_positions = []

        # Indicates whether cube viewer toolbars are currently visible or not
        self._toolbars_visible = True

        self._slice_controller = SliceController(self)
        self._overlay_controller = OverlayController(self)

        # Add menu buttons to the cubeviz toolbar.
        self._init_menu_buttons()

        # This maps the combo box indicies to the glue data component labels
        self._component_labels = []

        self.sync = {}
        # Track the slice index of the synced viewers. This is updated by the
        # slice controller
        self.synced_index = None

        app = get_qapp()
        app.installEventFilter(self)
        self._last_click = None
        self._active_view = None
        self._active_cube = None
        self._last_active_view = None
        self._active_split_cube = None

        # Set the default to parallel image viewer
        self._single_viewer_mode = False
        self.ui.button_toggle_image_mode.setText('Single Image Viewer')
        self.ui.viewer_control_frame.setCurrentIndex(0)

        # Add this class to the specviz dispatcher watcher
        dispatch.setup(self)

    def _init_menu_buttons(self):
        """
        Add the two menu buttons to the tool bar. Currently two are defined:
            View - for changing the view of the active window
            Data Processing - for applying a data processing step to the data.

        :return:
        """
        self._option_buttons = [
            self.ui.view_option_button,
            self.ui.cube_option_button
        ]

        # Create the View Menu
        view_menu = self._dict_to_menu(OrderedDict([
            ('RA-DEC', lambda: None),
            ('RA-Spectral', lambda: None),
            ('DEC-Spectral', lambda: None),
            ('Hide Axes', ['checkable', self._toggle_viewer_axes]),
            ('Hide Toolbars', ['checkable', self._toggle_toolbars])
        ]))
        self.ui.view_option_button.setMenu(view_menu)

        # Create the Data Processing Menu
        cube_menu = self._dict_to_menu(OrderedDict([
            ('Spatial Smoothing', lambda: self._open_dialog('Spatial Smoothing', None)),
            ('Moment Maps', lambda: self._open_dialog('Moment Maps', None)),
            ('Arithmetic Operations', lambda: self._open_dialog('Arithmetic Operations', None))
        ]))
        self.ui.cube_option_button.setMenu(cube_menu)

    def _dict_to_menu(self, menu_dict):
        '''Stolen shamelessly from specviz. Thanks!'''
        menu_widget = QMenu()
        for k, v in menu_dict.items():
            if isinstance(v, dict):
                new_menu = menu_widget.addMenu(k)
                self._dict_to_menu(v, menu_widget=new_menu)
            else:
                act = QAction(k, menu_widget)

                if isinstance(v, list):
                    if v[0] == 'checkable':
                        v = v[1]
                        act.setCheckable(True)
                        act.setChecked(False)

                act.triggered.connect(v)
                menu_widget.addAction(act)
        return menu_widget

    def _handle_settings_change(self, message):
        if isinstance(message, SettingsChangeMessage):
            self._slice_controller.update_index(self.synced_index)

    def _set_pos_and_margin(self, axes, pos, marg):
        axes.set_position(pos)
        freeze_margins(axes, marg)

    def _hide_viewer_axes(self):
        for viewer in self.cube_views:
            viewer._widget.toggle_hidden_axes(True)
            axes = viewer._widget.axes
            # Save current axes position and margins so they can be restored
            pos = axes.get_position(), axes.resizer.margins
            self._viewer_axes_positions.append(pos)
            self._set_pos_and_margin(axes, [0, 0, 1, 1], [0, 0, 0, 0])
            viewer._widget.figure.canvas.draw()

    def _toggle_viewer_axes(self):
        # If axes are currently hidden, restore the original positions
        if self._viewer_axes_positions:
            for viewer, pos in zip(self.cube_views, self._viewer_axes_positions):
                viewer._widget.toggle_hidden_axes(False)
                axes = viewer._widget.axes
                self._set_pos_and_margin(axes, *pos)
                viewer._widget.figure.canvas.draw()
            self._viewer_axes_positions = []
        # Record current positions if axes are currently hidden and hide them
        else:
            self._hide_viewer_axes()

    def _toggle_toolbars(self):
        self._toolbars_visible = not self._toolbars_visible
        for viewer in self.cube_views:
            viewer._widget.toolbar.setVisible(self._toolbars_visible)

    def _open_dialog(self, name, widget):

        if name == 'Spatial Smoothing':
            ex = smoothing.SelectSmoothing(self._data, parent=self, allow_preview=True)

        if name == 'Arithmetic Operations':
            ex = arithmetic_gui.SelectArithmetic(self._data, self.session.data_collection, parent=self)

        if name == "Moment Maps":
            moment_maps.MomentMapsGUI(
                self._data, self.session.data_collection, parent=self)

<<<<<<< HEAD
    def refresh_viewer_combo_helpers(self):
        for i, helper in enumerate(self._viewer_combo_helpers):
            helper.refresh()
=======
    @dispatch.register_listener("apply_function")
    def apply_to_cube(self, func):
        """Apply operation from spectral analysis to the entire cube."""
        # Retrieve the current cube data object
        operation_handler = SpectralOperationHandler(self._data, function=func, parent=self)
        operation_handler.exec_()
>>>>>>> 1ea76a5e

    def add_new_data_component(self, name):
        self._component_labels.append(str(name))
        self.refresh_viewer_combo_helpers()

        if self._active_view in self.all_views:
            view_index = self.all_views.index(self._active_view)
            component_index = self._component_labels.index(str(name))
            self.change_viewer_component(view_index, component_index)

    def remove_component(self, name):
        if str(name) not in self._component_labels:
            return
        index = self._component_labels.index(str(name))
        item = self._component_labels.pop(index)

    def _enable_option_buttons(self):
        for button in self._option_buttons:
            button.setEnabled(True)
        self.ui.sync_button.setEnabled(True)

    def _get_change_viewer_func(self, view_index):
        def change_viewer(dropdown_index):
            view = self.all_views[view_index].widget()
            label = self._component_labels[dropdown_index]
            if view.is_smoothing_preview_active:
                view.end_smoothing_preview()
            view.update_axes_title(title=str(label))
            view.state.layers[0]._update_attribute()
            view.state.layers[0].attribute = self._data.id[label]
        return change_viewer

    def _enable_viewer_combo(self, data, index, combo_label, selection_label):
        combo = getattr(self.ui, combo_label)
        connect_combo_selection(self, selection_label, combo)
        helper = ComponentIDComboHelper(self, selection_label)
        helper.set_multiple_data([data])
        combo.setEnabled(True)
        combo.currentIndexChanged.connect(self._get_change_viewer_func(index))
        self._viewer_combo_helpers.append(helper)

    def _enable_all_viewer_combos(self, data):
        """
        Setup the dropdown boxes that correspond to each of the left, middle,
        and right views.  The combo boxes initially are set to have FLUX,
        Error, DQ but will be dynamic depending on the type of data available
        either from being loaded in or by being processed.

        :return:
        """
        self._enable_viewer_combo(
            data, 0, 'single_viewer_combo', 'single_viewer_attribute')
        view = self.all_views[0].widget()
        view.update_axes_title(str(getattr(self, 'single_viewer_attribute')))

        for i in range(1,4):
            combo_label = 'viewer{0}_combo'.format(i)
            selection_label = 'viewer{0}_attribute'.format(i)
            self._enable_viewer_combo(data, i, combo_label, selection_label)
            view = self.all_views[i].widget()
            view.update_axes_title(str(getattr(self, selection_label)))

    def change_viewer_component(self, view_index,
                                component_index,
                                force=False):
        """
        Given a viewer at an index view_index, change combo
        selection to component at an index component_index.
        :param view_index: int: Viewer index
        :param component_index: int: Component index in viewer combo
        :param force: bool: force change if component is already displayed.
        """
        if view_index == 0:
            combo_label = 'single_viewer_combo'
        else:
            combo_label = 'viewer{0}_combo'.format(view_index)
        combo = getattr(self.ui, combo_label)
        if combo.currentIndex() == component_index and force:
            combo.currentIndexChanged.emit(component_index)
        else:
            combo.setCurrentIndex(component_index)

    def add_overlay(self, data, label):
        self._overlay_controller.add_overlay(data, label)

    def add_data(self, data):
        """
        Called by a function outside the class in order to add data to cubeviz.

        :param data:
        :return:
        """
        self._data = data
        self.specviz._widget.add_data(data)

        for checkbox in self._synced_checkboxes:
            checkbox.setEnabled(True)

        self._has_data = True
        self._active_view = self.left_view
        self._active_cube = self.left_view
        self._last_active_view = self.single_view
        self._active_split_cube = self.left_view

        # Set the component labels to what was actually in the file.
        self._component_labels = [str(x).strip() for x in data.component_ids() if not x in data.coordinate_components]

        # Store pointer to wavelength information
        self._wavelengths = self.single_view._widget._data[0].coords.world_axis(self.single_view._widget._data[0], axis=0)

        # Pass WCS and wavelength information to slider controller and enable
        wcs = self.session.data_collection.data[0].coords.wcs
        self._slice_controller.enable(wcs, self._wavelengths)

        self._enable_option_buttons()
        self._setup_syncing()

        self._enable_all_viewer_combos(data)

        self.subWindowActivated.emit(self._active_view)

    def eventFilter(self, obj, event):

        if event.type() == QtCore.QEvent.MouseButtonPress:

            if not (self.isVisible() and self.isActiveWindow()):
                return super(CubeVizLayout, self).eventFilter(obj, event)

            # Find global click position
            click_pos = event.globalPos()

            # If the click position is the same as the last one, we shouldn't
            # do anything.
            if click_pos != self._last_click:

                # Determine if the event falls inside any of the viewers
                for viewer in self.subWindowList():
                    relative_click_pos = viewer.mapFromGlobal(click_pos)
                    if viewer.rect().contains(relative_click_pos):
                        self.subWindowActivated.emit(viewer)
                        break

                self._last_click = click_pos

        return super(CubeVizLayout, self).eventFilter(obj, event)

    def _toggle_image_mode(self, event=None):
        new_active_view = self._last_active_view
        self._last_active_view = self._active_view

        # Currently in single image, moving to split image
        if self._single_viewer_mode:
            self._active_cube = self._active_split_cube
            self._activate_split_image_mode(event)
            self._single_viewer_mode = False
            self.ui.button_toggle_image_mode.setText('Single Image Viewer')
            self.ui.viewer_control_frame.setCurrentIndex(0)
            if self.single_view._widget.synced:
                for view in self.split_views:
                    if view._widget.synced:
                        view._widget.update_slice_index(self.single_view._widget.slice_index)
        # Currently in split image, moving to single image
        else:
            self._active_split_cube = self._active_cube
            self._active_view = self.single_view
            self._active_cube = self.single_view
            self._activate_single_image_mode(event)
            self._single_viewer_mode = True
            self.ui.button_toggle_image_mode.setText('Split Image Viewer')
            self.ui.viewer_control_frame.setCurrentIndex(1)

        self.subWindowActivated.emit(new_active_view)

        # Update the slice index to reflect the state of the active cube
        self._slice_controller.update_index(self._active_cube._widget.slice_index)

    def _activate_single_image_mode(self, event=None):
        vsplitter = self.ui.vertical_splitter
        hsplitter = self.ui.horizontal_splitter
        vsizes = list(vsplitter.sizes())
        hsizes = list(hsplitter.sizes())
        vsizes = 0, max(10, vsizes[0] + vsizes[1])
        hsizes = max(10, sum(hsizes) * 0.4), max(10, sum(hsizes) * 0.6)
        vsplitter.setSizes(vsizes)
        hsplitter.setSizes(hsizes)

    def _activate_split_image_mode(self, event=None):
        vsplitter = self.ui.vertical_splitter
        hsplitter = self.ui.horizontal_splitter
        vsizes = list(vsplitter.sizes())
        hsizes = list(hsplitter.sizes())
        vsizes = max(10, sum(vsizes) / 2), max(10, sum(vsizes) / 2)

        # TODO:  Might be a bug here, should the hsizes be based on vsizes? If so, not sure we need to calculate
        # TODO:  the hsizes above.
        hsizes = 0, max(10, vsizes[0] + vsizes[1])
        vsplitter.setSizes(vsizes)
        hsplitter.setSizes(hsizes)

    def _update_active_view(self, view):
        if self._has_data:
            self._active_view = view
            if isinstance(view._widget, CubevizImageViewer):
                self._active_cube = view
                index = self._active_cube._widget.slice_index
                self._slice_controller.update_index(index)

    def activeSubWindow(self):
        return self._active_view

    def subWindowList(self):
        return [self.single_view, self.left_view, self.middle_view, self.right_view, self.specviz]

    def _setup_syncing(self):
        for attribute in ['x_min', 'x_max', 'y_min', 'y_max']:
            sync1 = keep_in_sync(self.left_view._widget.state, attribute,
                                 self.middle_view._widget.state, attribute)
            sync2 = keep_in_sync(self.middle_view._widget.state, attribute,
                                 self.right_view._widget.state, attribute)
            self.sync[attribute] = sync1, sync2
        self._on_sync_click()

    def _on_sync_click(self, event=None):
        index = self._active_cube._widget.slice_index
        for view in self.cube_views:
            view._widget.synced = True
            if view != self._active_cube:
                view._widget.update_slice_index(index)
        self._slice_controller.update_index(index)

    def start_smoothing_preview(self, preview_function, component_id, preview_title=None):
        """
        Starts smoothing preview. This function preforms the following steps
        1) SelectSmoothing passes parameters.
        2) The left and single viewers' combo box is set to component_id
        3) The set_smoothing_preview is called to setup on the fly smoothing
        :param preview_function: function: Single-slice smoothing function
        :param component_id: int: Which component to preview
        :param preview_title: str: Title displayed when previewing
        """
        # For single and first viewer:
        for view_index in [0, 1]:
            view = self.all_views[view_index].widget()
            component_index = self._component_labels.index(component_id)
            self.change_viewer_component(view_index, component_index, force=True)
            view.set_smoothing_preview(preview_function, preview_title)

    def end_smoothing_preview(self):
        """
        End preview and change viewer combo index to the first component.
        """
        for view_index in [0,1]:
            view = self.all_views[view_index].widget()
            view.end_smoothing_preview()
            self.change_viewer_component(view_index, 0, force=True)

    def showEvent(self, event):
        super(CubeVizLayout, self).showEvent(event)
        # Make split image mode the default layout
        self._activate_split_image_mode()
        self._update_active_view(self.left_view)<|MERGE_RESOLUTION|>--- conflicted
+++ resolved
@@ -256,18 +256,18 @@
             moment_maps.MomentMapsGUI(
                 self._data, self.session.data_collection, parent=self)
 
-<<<<<<< HEAD
+
     def refresh_viewer_combo_helpers(self):
         for i, helper in enumerate(self._viewer_combo_helpers):
             helper.refresh()
-=======
+
     @dispatch.register_listener("apply_function")
     def apply_to_cube(self, func):
         """Apply operation from spectral analysis to the entire cube."""
         # Retrieve the current cube data object
         operation_handler = SpectralOperationHandler(self._data, function=func, parent=self)
         operation_handler.exec_()
->>>>>>> 1ea76a5e
+
 
     def add_new_data_component(self, name):
         self._component_labels.append(str(name))
