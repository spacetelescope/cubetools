import os
from collections import OrderedDict

import numpy as np

from qtpy import QtWidgets, QtCore
from qtpy.QtWidgets import QMenu, QAction, QInputDialog

from glue.utils.qt import load_ui
from glue.utils.qt import get_qapp
from glue.config import qt_fixed_layout_tab
from glue.external.echo import keep_in_sync, SelectionCallbackProperty
from glue.external.echo.qt import connect_combo_selection
from glue.core.data_combo_helper import ComponentIDComboHelper
from glue.core.message import SettingsChangeMessage
from glue.utils.matplotlib import freeze_margins

from specviz.third_party.glue.data_viewer import SpecVizViewer
from specviz.core.events import dispatch

from .toolbar import CubevizToolbar
from .image_viewer import CubevizImageViewer

from .controls.slice import SliceController
from .controls.overlay import OverlayController
from .controls.units import UnitController
from .tools import arithmetic_gui, moment_maps, smoothing
from .tools.spectral_operations import SpectralOperationHandler

class WidgetWrapper(QtWidgets.QWidget):

    def __init__(self, widget=None, tab_widget=None, parent=None):
        super(WidgetWrapper, self).__init__(parent=parent)
        self.tab_widget = tab_widget
        self._widget = widget
        self.layout = QtWidgets.QVBoxLayout()
        self.layout.setContentsMargins(0, 0, 0, 0)
        self.layout.addWidget(widget)
        self.setLayout(self.layout)

    def widget(self):
        return self._widget


@qt_fixed_layout_tab
class CubeVizLayout(QtWidgets.QWidget):
    """
    The 'CubeViz' layout, with three image viewers and one spectrum viewer.
    """

    LABEL = "CubeViz"
    subWindowActivated = QtCore.Signal(object)

    single_viewer_attribute = SelectionCallbackProperty(default_index=0)
    viewer1_attribute = SelectionCallbackProperty(default_index=0)
    viewer2_attribute = SelectionCallbackProperty(default_index=1)
    viewer3_attribute = SelectionCallbackProperty(default_index=2)

    def __init__(self, session=None, parent=None):
        super(CubeVizLayout, self).__init__(parent=parent)

        if not hasattr(session.application, '_has_cubeviz_toolbar'):
            cubeviz_toolbar = CubevizToolbar(application=session.application)
            session.application.insertToolBar(session.application._data_toolbar,
                                              cubeviz_toolbar)

        self.session = session
        self._has_data = False
        self._wavelengths = None
        self._option_buttons = []

        self._data = None

        self.ui = load_ui('layout.ui', self,
                          directory=os.path.dirname(__file__))

        # Create the views and register to the hub.
        self.single_view = WidgetWrapper(CubevizImageViewer(self.session), tab_widget=self)
        self.left_view = WidgetWrapper(CubevizImageViewer(self.session), tab_widget=self)
        self.middle_view = WidgetWrapper(CubevizImageViewer(self.session), tab_widget=self)
        self.right_view = WidgetWrapper(CubevizImageViewer(self.session), tab_widget=self)
        self.specviz = WidgetWrapper(SpecVizViewer(self.session), tab_widget=self)

        self.single_view._widget.register_to_hub(self.session.hub)
        self.left_view._widget.register_to_hub(self.session.hub)
        self.middle_view._widget.register_to_hub(self.session.hub)
        self.right_view._widget.register_to_hub(self.session.hub)
        self.specviz._widget.register_to_hub(self.session.hub)

        self.all_views = [self.single_view, self.left_view, self.middle_view, self.right_view]
        # TODO: determine whether to rename this or get rid of it
        self.cube_views = self.all_views
        self.split_views = self.cube_views[1:]

        self._synced_checkboxes = [
            self.ui.singleviewer_synced_checkbox,
            self.ui.viewer1_synced_checkbox,
            self.ui.viewer2_synced_checkbox,
            self.ui.viewer3_synced_checkbox
        ]

        for view, checkbox in zip(self.all_views, self._synced_checkboxes):
            view._widget.assign_synced_checkbox(checkbox)

        # Add the views to the layouts.
        self.ui.single_image_layout.addWidget(self.single_view)
        self.ui.image_row_layout.addWidget(self.left_view)
        self.ui.image_row_layout.addWidget(self.middle_view)
        self.ui.image_row_layout.addWidget(self.right_view)

        self.ui.specviz_layout.addWidget(self.specviz)

        self.subWindowActivated.connect(self._update_active_view)

        self.ui.sync_button.clicked.connect(self._on_sync_click)
        self.ui.button_toggle_image_mode.clicked.connect(
            self._toggle_image_mode)

        # This is a list of helpers for the viewer combo boxes. New data
        # collections should be added to each helper in this list using the
        # ``append_data`` method to ensure that the new data components are
        # populated into the combo boxes.
        self._viewer_combo_helpers = []

        # This tracks the current positions of cube viewer axes when they are hidden
        self._viewer_axes_positions = []

        # Indicates whether cube viewer toolbars are currently visible or not
        self._toolbars_visible = True

        self._slice_controller = SliceController(self)
        self._overlay_controller = OverlayController(self)
        self._units_controller = UnitController(self)

        # Add menu buttons to the cubeviz toolbar.
        self._init_menu_buttons()

        # This maps the combo box indicies to the glue data component labels
        self._component_labels = []

        self.sync = {}
        # Track the slice index of the synced viewers. This is updated by the
        # slice controller
        self.synced_index = None

        app = get_qapp()
        app.installEventFilter(self)
        self._last_click = None
        self._active_view = None
        self._active_cube = None
        self._last_active_view = None
        self._active_split_cube = None

        # Set the default to parallel image viewer
        self._single_viewer_mode = False
        self.ui.button_toggle_image_mode.setText('Single Image Viewer')
        self.ui.viewer_control_frame.setCurrentIndex(0)

        # Add this class to the specviz dispatcher watcher
        dispatch.setup(self)

    def _init_menu_buttons(self):
        """
        Add the two menu buttons to the tool bar. Currently two are defined:
            View - for changing the view of the active window
            Data Processing - for applying a data processing step to the data.

        :return:
        """
        self._option_buttons = [
            self.ui.view_option_button,
            self.ui.cube_option_button
        ]

        # Create the View Menu
        view_menu = self._dict_to_menu(OrderedDict([
            ('RA-DEC', lambda: None),
            ('RA-Spectral', lambda: None),
            ('DEC-Spectral', lambda: None),
            ('Hide Axes', ['checkable', self._toggle_viewer_axes]),
            ('Hide Toolbars', ['checkable', self._toggle_toolbars]),
            ('Wavelength Units', lambda: self._open_dialog('Wavelength Units', None))
        ]))
        self.ui.view_option_button.setMenu(view_menu)

        # Create the Data Processing Menu
        cube_menu = self._dict_to_menu(OrderedDict([
            ('Spatial Smoothing', lambda: self._open_dialog('Spatial Smoothing', None)),
            ('Moment Maps', lambda: self._open_dialog('Moment Maps', None)),
            ('Arithmetic Operations', lambda: self._open_dialog('Arithmetic Operations', None))
        ]))
        self.ui.cube_option_button.setMenu(cube_menu)

    def _dict_to_menu(self, menu_dict):
        '''Stolen shamelessly from specviz. Thanks!'''
        menu_widget = QMenu()
        for k, v in menu_dict.items():
            if isinstance(v, dict):
                new_menu = menu_widget.addMenu(k)
                self._dict_to_menu(v, menu_widget=new_menu)
            else:
                act = QAction(k, menu_widget)

                if isinstance(v, list):
                    if v[0] == 'checkable':
                        v = v[1]
                        act.setCheckable(True)
                        act.setChecked(False)

                act.triggered.connect(v)
                menu_widget.addAction(act)
        return menu_widget

    def _handle_settings_change(self, message):
        if isinstance(message, SettingsChangeMessage):
            self._slice_controller.update_index(self.synced_index)

    def _set_pos_and_margin(self, axes, pos, marg):
        axes.set_position(pos)
        freeze_margins(axes, marg)

    def _hide_viewer_axes(self):
        for viewer in self.cube_views:
            viewer._widget.toggle_hidden_axes(True)
            axes = viewer._widget.axes
            # Save current axes position and margins so they can be restored
            pos = axes.get_position(), axes.resizer.margins
            self._viewer_axes_positions.append(pos)
            self._set_pos_and_margin(axes, [0, 0, 1, 1], [0, 0, 0, 0])
            viewer._widget.figure.canvas.draw()

    def _toggle_viewer_axes(self):
        # If axes are currently hidden, restore the original positions
        if self._viewer_axes_positions:
            for viewer, pos in zip(self.cube_views, self._viewer_axes_positions):
                viewer._widget.toggle_hidden_axes(False)
                axes = viewer._widget.axes
                self._set_pos_and_margin(axes, *pos)
                viewer._widget.figure.canvas.draw()
            self._viewer_axes_positions = []
        # Record current positions if axes are currently hidden and hide them
        else:
            self._hide_viewer_axes()

    def _toggle_toolbars(self):
        self._toolbars_visible = not self._toolbars_visible
        for viewer in self.cube_views:
            viewer._widget.toolbar.setVisible(self._toolbars_visible)

    def _open_dialog(self, name, widget):

        if name == 'Spatial Smoothing':
            ex = smoothing.SelectSmoothing(self._data, parent=self, allow_preview=True)

        if name == 'Arithmetic Operations':
            ex = arithmetic_gui.SelectArithmetic(self._data, self.session.data_collection, parent=self)

        if name == "Moment Maps":
            moment_maps.MomentMapsGUI(
                self._data, self.session.data_collection, parent=self)
        if name == 'Wavelength Units':
            current_unit = self._units_controller.units_titles.index(self._units_controller._new_units.long_names[0].title())
            wavelength, ok_pressed = QInputDialog.getItem(self, "Pick a wavelength", "Wavelengths:", self._units_controller.units_titles, current_unit, False)
            if ok_pressed:
                self._units_controller.on_combobox_change(wavelength)

<<<<<<< HEAD
    @dispatch.register_listener("apply_operations")
    def apply_to_cube(self, stack):
        """
        Listen for messages from specviz about possible spectral analysis
        operations that may be applied to the entire cube.
        """
=======
    def refresh_viewer_combo_helpers(self):
        for i, helper in enumerate(self._viewer_combo_helpers):
            helper.refresh()

    @dispatch.register_listener("apply_function")
    def apply_to_cube(self, func):
        """Apply operation from spectral analysis to the entire cube."""
>>>>>>> 76ba0313
        # Retrieve the current cube data object
        operation_handler = SpectralOperationHandler(self._data, stack=stack,
                                                     parent=self)
        operation_handler.exec_()


    def add_new_data_component(self, name):
        self._component_labels.append(str(name))
        self.refresh_viewer_combo_helpers()

        if self._active_view in self.all_views:
            view_index = self.all_views.index(self._active_view)
            component_index = self._component_labels.index(str(name))
            self.change_viewer_component(view_index, component_index)

    def remove_component(self, name):
        if str(name) not in self._component_labels:
            return
        self._component_labels.remove(str(name))

    def _enable_option_buttons(self):
        for button in self._option_buttons:
            button.setEnabled(True)
        self.ui.sync_button.setEnabled(True)

    def _get_change_viewer_func(self, view_index):
        def change_viewer(dropdown_index):
            view = self.all_views[view_index].widget()
            label = self._component_labels[dropdown_index]
            if view.is_smoothing_preview_active:
                view.end_smoothing_preview()
            view.update_axes_title(title=str(label))
            view.state.layers[0]._update_attribute()
            view.state.layers[0].attribute = self._data.id[label]
        return change_viewer

    def _enable_viewer_combo(self, data, index, combo_label, selection_label):
        combo = getattr(self.ui, combo_label)
        connect_combo_selection(self, selection_label, combo)
        helper = ComponentIDComboHelper(self, selection_label)
        helper.set_multiple_data([data])
        combo.setEnabled(True)
        combo.currentIndexChanged.connect(self._get_change_viewer_func(index))
        self._viewer_combo_helpers.append(helper)

    def _enable_all_viewer_combos(self, data):
        """
        Setup the dropdown boxes that correspond to each of the left, middle,
        and right views.  The combo boxes initially are set to have FLUX,
        Error, DQ but will be dynamic depending on the type of data available
        either from being loaded in or by being processed.

        :return:
        """
        self._enable_viewer_combo(
            data, 0, 'single_viewer_combo', 'single_viewer_attribute')
        view = self.all_views[0].widget()
        view.update_axes_title(str(getattr(self, 'single_viewer_attribute')))

        for i in range(1,4):
            combo_label = 'viewer{0}_combo'.format(i)
            selection_label = 'viewer{0}_attribute'.format(i)
            self._enable_viewer_combo(data, i, combo_label, selection_label)
            view = self.all_views[i].widget()
            view.update_axes_title(str(getattr(self, selection_label)))

    def change_viewer_component(self, view_index,
                                component_index,
                                force=False):
        """
        Given a viewer at an index view_index, change combo
        selection to component at an index component_index.
        :param view_index: int: Viewer index
        :param component_index: int: Component index in viewer combo
        :param force: bool: force change if component is already displayed.
        """
        if view_index == 0:
            combo_label = 'single_viewer_combo'
        else:
            combo_label = 'viewer{0}_combo'.format(view_index)
        combo = getattr(self.ui, combo_label)
        if combo.currentIndex() == component_index and force:
            combo.currentIndexChanged.emit(component_index)
        else:
            combo.setCurrentIndex(component_index)

    def add_overlay(self, data, label):
        self._overlay_controller.add_overlay(data, label)

    def add_data(self, data):
        """
        Called by a function outside the class in order to add data to cubeviz.

        :param data:
        :return:
        """
        self._data = data
        self.specviz._widget.add_data(data)

        for checkbox in self._synced_checkboxes:
            checkbox.setEnabled(True)

        self._has_data = True
        self._active_view = self.left_view
        self._active_cube = self.left_view
        self._last_active_view = self.single_view
        self._active_split_cube = self.left_view

        # Set the component labels to what was actually in the file.
        self._component_labels = [str(x).strip() for x in data.component_ids() if not x in data.coordinate_components]

        # Store pointer to wavelength information
        self._wavelengths = self.single_view._widget._data[0].coords.world_axis(self.single_view._widget._data[0], axis=0)

        # Pass WCS and wavelength information to slider controller and enable
        wcs = self.session.data_collection.data[0].coords.wcs
        self._slice_controller.enable(wcs, self._wavelengths)
        self._units_controller.enable(wcs, self._wavelengths)

        self._enable_option_buttons()
        self._setup_syncing()

        self._enable_all_viewer_combos(data)

        self.subWindowActivated.emit(self._active_view)

    def eventFilter(self, obj, event):

        if event.type() == QtCore.QEvent.MouseButtonPress:

            if not (self.isVisible() and self.isActiveWindow()):
                return super(CubeVizLayout, self).eventFilter(obj, event)

            # Find global click position
            click_pos = event.globalPos()

            # If the click position is the same as the last one, we shouldn't
            # do anything.
            if click_pos != self._last_click:

                # Determine if the event falls inside any of the viewers
                for viewer in self.subWindowList():
                    relative_click_pos = viewer.mapFromGlobal(click_pos)
                    if viewer.rect().contains(relative_click_pos):
                        self.subWindowActivated.emit(viewer)
                        break

                self._last_click = click_pos

        return super(CubeVizLayout, self).eventFilter(obj, event)

    def _toggle_image_mode(self, event=None):
        new_active_view = self._last_active_view
        self._last_active_view = self._active_view

        # Currently in single image, moving to split image
        if self._single_viewer_mode:
            self._active_cube = self._active_split_cube
            self._activate_split_image_mode(event)
            self._single_viewer_mode = False
            self.ui.button_toggle_image_mode.setText('Single Image Viewer')
            self.ui.viewer_control_frame.setCurrentIndex(0)
            if self.single_view._widget.synced:
                for view in self.split_views:
                    if view._widget.synced:
                        view._widget.update_slice_index(self.single_view._widget.slice_index)
        # Currently in split image, moving to single image
        else:
            self._active_split_cube = self._active_cube
            self._active_view = self.single_view
            self._active_cube = self.single_view
            self._activate_single_image_mode(event)
            self._single_viewer_mode = True
            self.ui.button_toggle_image_mode.setText('Split Image Viewer')
            self.ui.viewer_control_frame.setCurrentIndex(1)

        self.subWindowActivated.emit(new_active_view)

        # Update the slice index to reflect the state of the active cube
        self._slice_controller.update_index(self._active_cube._widget.slice_index)

    def _activate_single_image_mode(self, event=None):
        vsplitter = self.ui.vertical_splitter
        hsplitter = self.ui.horizontal_splitter
        vsizes = list(vsplitter.sizes())
        hsizes = list(hsplitter.sizes())
        vsizes = 0, max(10, vsizes[0] + vsizes[1])
        hsizes = max(10, sum(hsizes) * 0.4), max(10, sum(hsizes) * 0.6)
        vsplitter.setSizes(vsizes)
        hsplitter.setSizes(hsizes)

    def _activate_split_image_mode(self, event=None):
        vsplitter = self.ui.vertical_splitter
        hsplitter = self.ui.horizontal_splitter
        vsizes = list(vsplitter.sizes())
        hsizes = list(hsplitter.sizes())
        vsizes = max(10, sum(vsizes) / 2), max(10, sum(vsizes) / 2)

        # TODO:  Might be a bug here, should the hsizes be based on vsizes? If so, not sure we need to calculate
        # TODO:  the hsizes above.
        hsizes = 0, max(10, vsizes[0] + vsizes[1])
        vsplitter.setSizes(vsizes)
        hsplitter.setSizes(hsizes)

    def _update_active_view(self, view):
        if self._has_data:
            self._active_view = view
            if isinstance(view._widget, CubevizImageViewer):
                self._active_cube = view
                index = self._active_cube._widget.slice_index
                self._slice_controller.update_index(index)

    def activeSubWindow(self):
        return self._active_view

    def subWindowList(self):
        return [self.single_view, self.left_view, self.middle_view, self.right_view, self.specviz]

    def _setup_syncing(self):
        for attribute in ['x_min', 'x_max', 'y_min', 'y_max']:
            sync1 = keep_in_sync(self.left_view._widget.state, attribute,
                                 self.middle_view._widget.state, attribute)
            sync2 = keep_in_sync(self.middle_view._widget.state, attribute,
                                 self.right_view._widget.state, attribute)
            self.sync[attribute] = sync1, sync2
        self._on_sync_click()

    def _on_sync_click(self, event=None):
        index = self._active_cube._widget.slice_index
        for view in self.cube_views:
            view._widget.synced = True
            if view != self._active_cube:
                view._widget.update_slice_index(index)
        self._slice_controller.update_index(index)

    def start_smoothing_preview(self, preview_function, component_id, preview_title=None):
        """
        Starts smoothing preview. This function preforms the following steps
        1) SelectSmoothing passes parameters.
        2) The left and single viewers' combo box is set to component_id
        3) The set_smoothing_preview is called to setup on the fly smoothing
        :param preview_function: function: Single-slice smoothing function
        :param component_id: int: Which component to preview
        :param preview_title: str: Title displayed when previewing
        """
        # For single and first viewer:
        for view_index in [0, 1]:
            view = self.all_views[view_index].widget()
            component_index = self._component_labels.index(component_id)
            self.change_viewer_component(view_index, component_index, force=True)
            view.set_smoothing_preview(preview_function, preview_title)

    def end_smoothing_preview(self):
        """
        End preview and change viewer combo index to the first component.
        """
        for view_index in [0,1]:
            view = self.all_views[view_index].widget()
            view.end_smoothing_preview()
            self.change_viewer_component(view_index, 0, force=True)

    def showEvent(self, event):
        super(CubeVizLayout, self).showEvent(event)
        # Make split image mode the default layout
        self._activate_split_image_mode()
        self._update_active_view(self.left_view)

    def change_slice_index(self, amount):
        self._slice_controller.change_slider_value(amount)

    def get_wavelengths(self):
        return self._wavelengths

    def get_wavelengths_units(self):
        return self._units_controller.get_new_units()

    def set_wavelengths(self, new_wavelengths, new_units):
        self._wavelengths = new_wavelengths
        self._slice_controller.set_wavelengths(new_wavelengths, new_units)<|MERGE_RESOLUTION|>--- conflicted
+++ resolved
@@ -264,27 +264,20 @@
             if ok_pressed:
                 self._units_controller.on_combobox_change(wavelength)
 
-<<<<<<< HEAD
-    @dispatch.register_listener("apply_operations")
-    def apply_to_cube(self, stack):
-        """
-        Listen for messages from specviz about possible spectral analysis
-        operations that may be applied to the entire cube.
-        """
-=======
     def refresh_viewer_combo_helpers(self):
         for i, helper in enumerate(self._viewer_combo_helpers):
             helper.refresh()
 
-    @dispatch.register_listener("apply_function")
-    def apply_to_cube(self, func):
-        """Apply operation from spectral analysis to the entire cube."""
->>>>>>> 76ba0313
+    @dispatch.register_listener("apply_operations")
+    def apply_to_cube(self, stack):
+        """
+        Listen for messages from specviz about possible spectral analysis
+        operations that may be applied to the entire cube.
+        """
         # Retrieve the current cube data object
         operation_handler = SpectralOperationHandler(self._data, stack=stack,
                                                      parent=self)
         operation_handler.exec_()
-
 
     def add_new_data_component(self, name):
         self._component_labels.append(str(name))
