import os
from collections import OrderedDict

import numpy as np

from qtpy import QtWidgets, QtCore
from qtpy.QtWidgets import QMenu, QAction, QInputDialog

from glue.utils.qt import load_ui
from glue.utils.qt import get_qapp
from glue.config import qt_fixed_layout_tab
from glue.external.echo import keep_in_sync, SelectionCallbackProperty
from glue.external.echo.qt import connect_combo_selection
from glue.core.data_combo_helper import ComponentIDComboHelper
from glue.core.message import SettingsChangeMessage
from glue.utils.matplotlib import freeze_margins

from specviz.third_party.glue.data_viewer import SpecVizViewer
from specviz.core.events import dispatch

from .toolbar import CubevizToolbar
from .image_viewer import CubevizImageViewer

from .controls.slice import SliceController
from .controls.overlay import OverlayController
from .controls.units import UnitController
from .tools import arithmetic_gui, moment_maps, smoothing
from .tools.spectral_operations import SpectralOperationHandler

class WidgetWrapper(QtWidgets.QWidget):

    def __init__(self, widget=None, tab_widget=None, parent=None):
        super(WidgetWrapper, self).__init__(parent=parent)
        self.tab_widget = tab_widget
        self._widget = widget
        self.layout = QtWidgets.QVBoxLayout()
        self.layout.setContentsMargins(0, 0, 0, 0)
        self.layout.addWidget(widget)
        self.setLayout(self.layout)

    def widget(self):
        return self._widget


@qt_fixed_layout_tab
class CubeVizLayout(QtWidgets.QWidget):
    """
    The 'CubeViz' layout, with three image viewers and one spectrum viewer.
    """

    LABEL = "CubeViz"
    subWindowActivated = QtCore.Signal(object)

    single_viewer_attribute = SelectionCallbackProperty(default_index=0)
    viewer1_attribute = SelectionCallbackProperty(default_index=0)
    viewer2_attribute = SelectionCallbackProperty(default_index=1)
    viewer3_attribute = SelectionCallbackProperty(default_index=2)

    def __init__(self, session=None, parent=None):
        super(CubeVizLayout, self).__init__(parent=parent)

        if not hasattr(session.application, '_has_cubeviz_toolbar'):
            cubeviz_toolbar = CubevizToolbar(application=session.application)
            session.application.insertToolBar(session.application._data_toolbar,
                                              cubeviz_toolbar)

        self.session = session
        self._has_data = False
        self._wavelengths = None
        self._option_buttons = []

        self._data = None

        self.ui = load_ui('layout.ui', self,
                          directory=os.path.dirname(__file__))

        # Create the views and register to the hub.
        self.single_view = WidgetWrapper(CubevizImageViewer(self.session, cubeviz_layout=self), tab_widget=self)
        self.left_view = WidgetWrapper(CubevizImageViewer(self.session, cubeviz_layout=self), tab_widget=self)
        self.middle_view = WidgetWrapper(CubevizImageViewer(self.session, cubeviz_layout=self), tab_widget=self)
        self.right_view = WidgetWrapper(CubevizImageViewer(self.session, cubeviz_layout=self), tab_widget=self)
        self.specviz = WidgetWrapper(SpecVizViewer(self.session), tab_widget=self)

        self.single_view._widget.register_to_hub(self.session.hub)
        self.left_view._widget.register_to_hub(self.session.hub)
        self.middle_view._widget.register_to_hub(self.session.hub)
        self.right_view._widget.register_to_hub(self.session.hub)
        self.specviz._widget.register_to_hub(self.session.hub)

        self.all_views = [self.single_view, self.left_view, self.middle_view, self.right_view]

        # TODO: determine whether to rename this or get rid of it
        self.cube_views = self.all_views
        self.split_views = self.cube_views[1:]

        self._synced_checkboxes = [
            self.ui.singleviewer_synced_checkbox,
            self.ui.viewer1_synced_checkbox,
            self.ui.viewer2_synced_checkbox,
            self.ui.viewer3_synced_checkbox
        ]

        for view, checkbox in zip(self.all_views, self._synced_checkboxes):
            view._widget.assign_synced_checkbox(checkbox)

        # Add the views to the layouts.
        self.ui.single_image_layout.addWidget(self.single_view)
        self.ui.image_row_layout.addWidget(self.left_view)
        self.ui.image_row_layout.addWidget(self.middle_view)
        self.ui.image_row_layout.addWidget(self.right_view)

        self.ui.specviz_layout.addWidget(self.specviz)

        self.subWindowActivated.connect(self._update_active_view)

        self.ui.sync_button.clicked.connect(self._on_sync_click)
        self.ui.button_toggle_image_mode.clicked.connect(
            self._toggle_image_mode)

        # This is a list of helpers for the viewer combo boxes. New data
        # collections should be added to each helper in this list using the
        # ``append_data`` method to ensure that the new data components are
        # populated into the combo boxes.
        self._viewer_combo_helpers = []

        # This tracks the current positions of cube viewer axes when they are hidden
        self._viewer_axes_positions = []

        # Indicates whether cube viewer toolbars are currently visible or not
        self._toolbars_visible = True

        self._slice_controller = SliceController(self)
        self._overlay_controller = OverlayController(self)
        self._units_controller = UnitController(self)

        # Add menu buttons to the cubeviz toolbar.
        self._init_menu_buttons()

        # This maps the combo box indicies to the glue data component labels
        self._component_labels = []

        self.sync = {}
        # Track the slice index of the synced viewers. This is updated by the
        # slice controller
        self.synced_index = None

        app = get_qapp()
        app.installEventFilter(self)
        self._last_click = None
        self._active_view = None
        self._active_cube = None
        self._last_active_view = None
        self._active_split_cube = None

        # Set the default to parallel image viewer
        self._single_viewer_mode = False
        self.ui.button_toggle_image_mode.setText('Single Image Viewer')
        self.ui.viewer_control_frame.setCurrentIndex(0)

        # Add this class to the specviz dispatcher watcher
        dispatch.setup(self)

    def _init_menu_buttons(self):
        """
        Add the two menu buttons to the tool bar. Currently two are defined:
            View - for changing the view of the active window
            Data Processing - for applying a data processing step to the data.

        :return:
        """
        self._option_buttons = [
            self.ui.view_option_button,
            self.ui.cube_option_button
        ]

        # Create the View Menu
        view_menu = self._dict_to_menu(OrderedDict([
            ('RA-DEC', lambda: None),
            ('RA-Spectral', lambda: None),
            ('DEC-Spectral', lambda: None),
            ('Hide Axes', ['checkable', self._toggle_viewer_axes]),
            ('Hide Toolbars', ['checkable', self._toggle_toolbars]),
            ('Wavelength Units', lambda: self._open_dialog('Wavelength Units', None))
        ]))
        self.ui.view_option_button.setMenu(view_menu)

        # Create the Data Processing Menu
        cube_menu = self._dict_to_menu(OrderedDict([
            ('Spatial Smoothing', lambda: self._open_dialog('Spatial Smoothing', None)),
            ('Moment Maps', lambda: self._open_dialog('Moment Maps', None)),
            ('Arithmetic Operations', lambda: self._open_dialog('Arithmetic Operations', None))
        ]))
        self.ui.cube_option_button.setMenu(cube_menu)

    def _dict_to_menu(self, menu_dict):
        '''Stolen shamelessly from specviz. Thanks!'''
        menu_widget = QMenu()
        for k, v in menu_dict.items():
            if isinstance(v, dict):
                new_menu = menu_widget.addMenu(k)
                self._dict_to_menu(v, menu_widget=new_menu)
            else:
                act = QAction(k, menu_widget)

                if isinstance(v, list):
                    if v[0] == 'checkable':
                        v = v[1]
                        act.setCheckable(True)
                        act.setChecked(False)

                act.triggered.connect(v)
                menu_widget.addAction(act)
        return menu_widget

    def _handle_settings_change(self, message):
        if isinstance(message, SettingsChangeMessage):
            self._slice_controller.update_index(self.synced_index)

    def _set_pos_and_margin(self, axes, pos, marg):
        axes.set_position(pos)
        freeze_margins(axes, marg)

    def _hide_viewer_axes(self):
        for viewer in self.cube_views:
            viewer._widget.toggle_hidden_axes(True)
            axes = viewer._widget.axes
            # Save current axes position and margins so they can be restored
            pos = axes.get_position(), axes.resizer.margins
            self._viewer_axes_positions.append(pos)
            self._set_pos_and_margin(axes, [0, 0, 1, 1], [0, 0, 0, 0])
            viewer._widget.figure.canvas.draw()

    def _toggle_viewer_axes(self):
        # If axes are currently hidden, restore the original positions
        if self._viewer_axes_positions:
            for viewer, pos in zip(self.cube_views, self._viewer_axes_positions):
                viewer._widget.toggle_hidden_axes(False)
                axes = viewer._widget.axes
                self._set_pos_and_margin(axes, *pos)
                viewer._widget.figure.canvas.draw()
            self._viewer_axes_positions = []
        # Record current positions if axes are currently hidden and hide them
        else:
            self._hide_viewer_axes()

    def _toggle_toolbars(self):
        self._toolbars_visible = not self._toolbars_visible
        for viewer in self.cube_views:
            viewer._widget.toolbar.setVisible(self._toolbars_visible)

    def _open_dialog(self, name, widget):

        if name == 'Spatial Smoothing':
            ex = smoothing.SelectSmoothing(self._data, parent=self, allow_preview=True)

        if name == 'Arithmetic Operations':
            ex = arithmetic_gui.SelectArithmetic(self._data, self.session.data_collection, parent=self)

        if name == "Moment Maps":
            moment_maps.MomentMapsGUI(
                self._data, self.session.data_collection, parent=self)

<<<<<<< HEAD
    @property
    def component_labels(self):
        return self._component_labels
=======
        if name == 'Wavelength Units':
            current_unit = self._units_controller.units_titles.index(self._units_controller._new_units.long_names[0].title())
            wavelength, ok_pressed = QInputDialog.getItem(self, "Pick a wavelength", "Wavelengths:", self._units_controller.units_titles, current_unit, False)
            if ok_pressed:
                self._units_controller.on_combobox_change(wavelength)
>>>>>>> 7c0f0470

    @dispatch.register_listener("apply_function")
    def apply_to_cube(self, func):
        """Apply operation from spectral analysis to the entire cube."""
        # Retrieve the current cube data object
        operation_handler = SpectralOperationHandler(self._data, function=func, parent=self)
        operation_handler.exec_()

    def add_new_data_component(self, name):
        self._component_labels.append(str(name))
        # TODO: udpate the active view with the new component

    def _enable_option_buttons(self):
        for button in self._option_buttons:
            button.setEnabled(True)
        self.ui.sync_button.setEnabled(True)

    def _get_change_viewer_func(self, view_index):
        def change_viewer(dropdown_index):
            view = self.all_views[view_index].widget()
            label = self._component_labels[dropdown_index]
            if view.is_smoothing_preview_active:
                view.end_smoothing_preview()
            view.update_axes_title(title=str(label))
            view.state.layers[0].attribute = self._data.id[label]
            if view.is_contour_active:
                view.draw_contour()
        return change_viewer

    def _enable_viewer_combo(self, data, index, combo_label, selection_label):
        combo = getattr(self.ui, combo_label)
        connect_combo_selection(self, selection_label, combo)
        helper = ComponentIDComboHelper(self, selection_label)
        helper.set_multiple_data([data])
        combo.setEnabled(True)
        combo.currentIndexChanged.connect(self._get_change_viewer_func(index))
        self._viewer_combo_helpers.append(helper)

    def _enable_all_viewer_combos(self, data):
        """
        Setup the dropdown boxes that correspond to each of the left, middle,
        and right views.  The combo boxes initially are set to have FLUX,
        Error, DQ but will be dynamic depending on the type of data available
        either from being loaded in or by being processed.

        :return:
        """
        self._enable_viewer_combo(
            data, 0, 'single_viewer_combo', 'single_viewer_attribute')
        view = self.all_views[0].widget()
        view.update_axes_title(str(getattr(self, 'single_viewer_attribute')))

        for i in range(1,4):
            combo_label = 'viewer{0}_combo'.format(i)
            selection_label = 'viewer{0}_attribute'.format(i)
            self._enable_viewer_combo(data, i, combo_label, selection_label)
            view = self.all_views[i].widget()
            view.update_axes_title(str(getattr(self, selection_label)))


    def add_overlay(self, data, label):
        self._overlay_controller.add_overlay(data, label)

    def add_data(self, data):
        """
        Called by a function outside the class in order to add data to cubeviz.

        :param data:
        :return:
        """
        self._data = data
        self.specviz._widget.add_data(data)

        for checkbox in self._synced_checkboxes:
            checkbox.setEnabled(True)

        self._has_data = True
        self._active_view = self.left_view
        self._active_cube = self.left_view
        self._last_active_view = self.single_view
        self._active_split_cube = self.left_view

        # Set the component labels to what was actually in the file.
        self._component_labels = [str(x).strip() for x in data.component_ids() if not x in data.coordinate_components]

        # Store pointer to wavelength information
        self._wavelengths = self.single_view._widget._data[0].coords.world_axis(self.single_view._widget._data[0], axis=0)

        # Pass WCS and wavelength information to slider controller and enable
        wcs = self.session.data_collection.data[0].coords.wcs
        self._slice_controller.enable(wcs, self._wavelengths)
        self._units_controller.enable(wcs, self._wavelengths)

        self._enable_option_buttons()
        self._setup_syncing()

        self._enable_all_viewer_combos(data)

        self.subWindowActivated.emit(self._active_view)

    def eventFilter(self, obj, event):

        if event.type() == QtCore.QEvent.MouseButtonPress:

            if not (self.isVisible() and self.isActiveWindow()):
                return super(CubeVizLayout, self).eventFilter(obj, event)

            # Find global click position
            click_pos = event.globalPos()

            # If the click position is the same as the last one, we shouldn't
            # do anything.
            if click_pos != self._last_click:

                # Determine if the event falls inside any of the viewers
                for viewer in self.subWindowList():
                    relative_click_pos = viewer.mapFromGlobal(click_pos)
                    if viewer.rect().contains(relative_click_pos):
                        self.subWindowActivated.emit(viewer)
                        break

                self._last_click = click_pos

        return super(CubeVizLayout, self).eventFilter(obj, event)

    def _toggle_image_mode(self, event=None):
        new_active_view = self._last_active_view
        self._last_active_view = self._active_view

        # Currently in single image, moving to split image
        if self._single_viewer_mode:
            self._active_cube = self._active_split_cube
            self._activate_split_image_mode(event)
            self._single_viewer_mode = False
            self.ui.button_toggle_image_mode.setText('Single Image Viewer')
            self.ui.viewer_control_frame.setCurrentIndex(0)
            if self.single_view._widget.synced:
                for view in self.split_views:
                    if view._widget.synced:
                        view._widget.update_slice_index(self.single_view._widget.slice_index)
        # Currently in split image, moving to single image
        else:
            self._active_split_cube = self._active_cube
            self._active_view = self.single_view
            self._active_cube = self.single_view
            self._activate_single_image_mode(event)
            self._single_viewer_mode = True
            self.ui.button_toggle_image_mode.setText('Split Image Viewer')
            self.ui.viewer_control_frame.setCurrentIndex(1)

        self.subWindowActivated.emit(new_active_view)

        # Update the slice index to reflect the state of the active cube
        self._slice_controller.update_index(self._active_cube._widget.slice_index)

    def _activate_single_image_mode(self, event=None):
        vsplitter = self.ui.vertical_splitter
        hsplitter = self.ui.horizontal_splitter
        vsizes = list(vsplitter.sizes())
        hsizes = list(hsplitter.sizes())
        vsizes = 0, max(10, vsizes[0] + vsizes[1])
        hsizes = max(10, sum(hsizes) * 0.4), max(10, sum(hsizes) * 0.6)
        vsplitter.setSizes(vsizes)
        hsplitter.setSizes(hsizes)

    def _activate_split_image_mode(self, event=None):
        vsplitter = self.ui.vertical_splitter
        hsplitter = self.ui.horizontal_splitter
        vsizes = list(vsplitter.sizes())
        hsizes = list(hsplitter.sizes())
        vsizes = max(10, sum(vsizes) / 2), max(10, sum(vsizes) / 2)

        # TODO:  Might be a bug here, should the hsizes be based on vsizes? If so, not sure we need to calculate
        # TODO:  the hsizes above.
        hsizes = 0, max(10, vsizes[0] + vsizes[1])
        vsplitter.setSizes(vsizes)
        hsplitter.setSizes(hsizes)

    def _update_active_view(self, view):
        if self._has_data:
            self._active_view = view
            if isinstance(view._widget, CubevizImageViewer):
                self._active_cube = view
                index = self._active_cube._widget.slice_index
                self._slice_controller.update_index(index)

    def activeSubWindow(self):
        return self._active_view

    def subWindowList(self):
        return [self.single_view, self.left_view, self.middle_view, self.right_view, self.specviz]

    def _setup_syncing(self):
        for attribute in ['x_min', 'x_max', 'y_min', 'y_max']:
            sync1 = keep_in_sync(self.left_view._widget.state, attribute,
                                 self.middle_view._widget.state, attribute)
            sync2 = keep_in_sync(self.middle_view._widget.state, attribute,
                                 self.right_view._widget.state, attribute)
            self.sync[attribute] = sync1, sync2
        self._on_sync_click()

    def _on_sync_click(self, event=None):
        index = self._active_cube._widget.slice_index
        for view in self.cube_views:
            view._widget.synced = True
            if view != self._active_cube:
                view._widget.update_slice_index(index)
        self._slice_controller.update_index(index)

    def start_smoothing_preview(self, preview_function, component_id, preview_title=None):
        """
        Starts smoothing preview. This function preforms the following steps
        1) SelectSmoothing passes parameters.
        2) The left and single viewers' combo box is set to component_id
        3) The set_smoothing_preview is called to setup on the fly smoothing
        :param preview_function: function: Single-slice smoothing function
        :param component_id: int: Which component to preview
        :param preview_title: str: Title displayed when previewing
        """
        # For single and first viewer:
        for view_index in [0, 1]:
            view = self.all_views[view_index].widget()
            if view_index == 0:
                combo_label = 'single_viewer_combo'
            else:
                combo_label = 'viewer{0}_combo'.format(view_index)
            combo = getattr(self.ui, combo_label)
            component_index = self._component_labels.index(component_id)
            combo.setCurrentIndex(component_index)
            view.set_smoothing_preview(preview_function, preview_title)

    def end_smoothing_preview(self):
        """
        End preview and change viewer combo index to the first component.
        """
        for view_index in [0,1]:
            view = self.all_views[view_index].widget()
            view.end_smoothing_preview()
            if view_index == 0:
                combo_label = 'single_viewer_combo'
            else:
                combo_label = 'viewer{0}_combo'.format(view_index)
            combo = getattr(self.ui, combo_label)
            combo.setCurrentIndex(0)
            combo.currentIndexChanged.emit(0)

    def showEvent(self, event):
        super(CubeVizLayout, self).showEvent(event)
        # Make split image mode the default layout
        self._activate_split_image_mode()
        self._update_active_view(self.left_view)

    def get_wavelengths(self):
        return self._wavelengths

    def get_wavelengths_units(self):
        return self._units_controller.get_new_units()

    def set_wavelengths(self, new_wavelengths, new_units):
        self._wavelengths = new_wavelengths
        self._slice_controller.set_wavelengths(new_wavelengths, new_units)<|MERGE_RESOLUTION|>--- conflicted
+++ resolved
@@ -259,19 +259,17 @@
         if name == "Moment Maps":
             moment_maps.MomentMapsGUI(
                 self._data, self.session.data_collection, parent=self)
-
-<<<<<<< HEAD
-    @property
-    def component_labels(self):
-        return self._component_labels
-=======
+            
         if name == 'Wavelength Units':
             current_unit = self._units_controller.units_titles.index(self._units_controller._new_units.long_names[0].title())
             wavelength, ok_pressed = QInputDialog.getItem(self, "Pick a wavelength", "Wavelengths:", self._units_controller.units_titles, current_unit, False)
             if ok_pressed:
                 self._units_controller.on_combobox_change(wavelength)
->>>>>>> 7c0f0470
-
+
+    @property
+    def component_labels(self):
+        return self._component_labels
+      
     @dispatch.register_listener("apply_function")
     def apply_to_cube(self, func):
         """Apply operation from spectral analysis to the entire cube."""
