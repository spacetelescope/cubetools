import os
from collections import OrderedDict

import numpy as np

from qtpy import QtWidgets, QtCore
from qtpy.QtWidgets import QMenu, QAction, QInputDialog

from glue.utils.qt import load_ui
from glue.utils.qt import get_qapp
from glue.config import qt_fixed_layout_tab
from glue.external.echo import keep_in_sync, SelectionCallbackProperty
from glue.external.echo.qt import connect_combo_selection
from glue.core.data_combo_helper import ComponentIDComboHelper
from glue.core.message import SettingsChangeMessage
from glue.utils.matplotlib import freeze_margins

from specviz.third_party.glue.data_viewer import SpecVizViewer
from specviz.core.events import dispatch

from .toolbar import CubevizToolbar
from .image_viewer import CubevizImageViewer

from .controls.slice import SliceController
from .controls.overlay import OverlayController
from .controls.units import UnitController
from .tools import arithmetic_gui, moment_maps, smoothing
from .tools.spectral_operations import SpectralOperationHandler

class WidgetWrapper(QtWidgets.QWidget):

    def __init__(self, widget=None, tab_widget=None, parent=None):
        super(WidgetWrapper, self).__init__(parent=parent)
        self.tab_widget = tab_widget
        self._widget = widget
        self.layout = QtWidgets.QVBoxLayout()
        self.layout.setContentsMargins(0, 0, 0, 0)
        self.layout.addWidget(widget)
        self.setLayout(self.layout)

    def widget(self):
        return self._widget


@qt_fixed_layout_tab
class CubeVizLayout(QtWidgets.QWidget):
    """
    The 'CubeViz' layout, with three image viewers and one spectrum viewer.
    """

    LABEL = "CubeViz"
    subWindowActivated = QtCore.Signal(object)

    single_viewer_attribute = SelectionCallbackProperty(default_index=0)
    viewer1_attribute = SelectionCallbackProperty(default_index=0)
    viewer2_attribute = SelectionCallbackProperty(default_index=1)
    viewer3_attribute = SelectionCallbackProperty(default_index=2)

    def __init__(self, session=None, parent=None):
        super(CubeVizLayout, self).__init__(parent=parent)

        if not hasattr(session.application, '_has_cubeviz_toolbar'):
            cubeviz_toolbar = CubevizToolbar(application=session.application)
            session.application.insertToolBar(session.application._data_toolbar,
                                              cubeviz_toolbar)

        self.session = session
        self._has_data = False
        self._wavelengths = None
        self._option_buttons = []

        self._data = None

        self.ui = load_ui('layout.ui', self,
                          directory=os.path.dirname(__file__))

        # Create the views and register to the hub.
        self.single_view = WidgetWrapper(CubevizImageViewer(self.session), tab_widget=self)
        self.left_view = WidgetWrapper(CubevizImageViewer(self.session), tab_widget=self)
        self.middle_view = WidgetWrapper(CubevizImageViewer(self.session), tab_widget=self)
        self.right_view = WidgetWrapper(CubevizImageViewer(self.session), tab_widget=self)
        self.specviz = WidgetWrapper(SpecVizViewer(self.session), tab_widget=self)

        self.single_view._widget.register_to_hub(self.session.hub)
        self.left_view._widget.register_to_hub(self.session.hub)
        self.middle_view._widget.register_to_hub(self.session.hub)
        self.right_view._widget.register_to_hub(self.session.hub)
        self.specviz._widget.register_to_hub(self.session.hub)

        self.all_views = [self.single_view, self.left_view, self.middle_view, self.right_view]
        # TODO: determine whether to rename this or get rid of it
        self.cube_views = self.all_views
        self.split_views = self.cube_views[1:]

        self._synced_checkboxes = [
            self.ui.singleviewer_synced_checkbox,
            self.ui.viewer1_synced_checkbox,
            self.ui.viewer2_synced_checkbox,
            self.ui.viewer3_synced_checkbox
        ]

        for view, checkbox in zip(self.all_views, self._synced_checkboxes):
            view._widget.assign_synced_checkbox(checkbox)

        # Add the views to the layouts.
        self.ui.single_image_layout.addWidget(self.single_view)
        self.ui.image_row_layout.addWidget(self.left_view)
        self.ui.image_row_layout.addWidget(self.middle_view)
        self.ui.image_row_layout.addWidget(self.right_view)

        self.ui.specviz_layout.addWidget(self.specviz)

        self.subWindowActivated.connect(self._update_active_view)

        self.ui.sync_button.clicked.connect(self._on_sync_click)
        self.ui.button_toggle_image_mode.clicked.connect(
            self._toggle_image_mode)

        # This is a list of helpers for the viewer combo boxes. New data
        # collections should be added to each helper in this list using the
        # ``append_data`` method to ensure that the new data components are
        # populated into the combo boxes.
        self._viewer_combo_helpers = []

        # This tracks the current positions of cube viewer axes when they are hidden
        self._viewer_axes_positions = []

        # Indicates whether cube viewer toolbars are currently visible or not
        self._toolbars_visible = True

        self._slice_controller = SliceController(self)
        self._overlay_controller = OverlayController(self)
        self._units_controller = UnitController(self)

        # Add menu buttons to the cubeviz toolbar.
        self._init_menu_buttons()

        # This maps the combo box indicies to the glue data component labels
        self._component_labels = []

        self.sync = {}
        # Track the slice index of the synced viewers. This is updated by the
        # slice controller
        self.synced_index = None

        app = get_qapp()
        app.installEventFilter(self)
        self._last_click = None
        self._active_view = None
        self._active_cube = None
        self._last_active_view = None
        self._active_split_cube = None

        # Set the default to parallel image viewer
        self._single_viewer_mode = False
        self.ui.button_toggle_image_mode.setText('Single Image Viewer')
        self.ui.viewer_control_frame.setCurrentIndex(0)

        # Add this class to the specviz dispatcher watcher
        dispatch.setup(self)

    def _init_menu_buttons(self):
        """
        Add the two menu buttons to the tool bar. Currently two are defined:
            View - for changing the view of the active window
            Data Processing - for applying a data processing step to the data.

        :return:
        """
        self._option_buttons = [
            self.ui.view_option_button,
            self.ui.cube_option_button
        ]

        # Create the View Menu
        view_menu = self._dict_to_menu(OrderedDict([
            ('RA-DEC', lambda: None),
            ('RA-Spectral', lambda: None),
            ('DEC-Spectral', lambda: None),
            ('Hide Axes', ['checkable', self._toggle_viewer_axes]),
            ('Hide Toolbars', ['checkable', self._toggle_toolbars]),
            ('Wavelength Units', lambda: self._open_dialog('Wavelength Units', None))
        ]))
        self.ui.view_option_button.setMenu(view_menu)

        # Create the Data Processing Menu
        cube_menu = self._dict_to_menu(OrderedDict([
            ('Spatial Smoothing', lambda: self._open_dialog('Spatial Smoothing', None)),
            ('Moment Maps', lambda: self._open_dialog('Moment Maps', None)),
            ('Arithmetic Operations', lambda: self._open_dialog('Arithmetic Operations', None))
        ]))
        self.ui.cube_option_button.setMenu(cube_menu)

    def _dict_to_menu(self, menu_dict):
        '''Stolen shamelessly from specviz. Thanks!'''
        menu_widget = QMenu()
        for k, v in menu_dict.items():
            if isinstance(v, dict):
                new_menu = menu_widget.addMenu(k)
                self._dict_to_menu(v, menu_widget=new_menu)
            else:
                act = QAction(k, menu_widget)

                if isinstance(v, list):
                    if v[0] == 'checkable':
                        v = v[1]
                        act.setCheckable(True)
                        act.setChecked(False)

                act.triggered.connect(v)
                menu_widget.addAction(act)
        return menu_widget

    def _handle_settings_change(self, message):
        if isinstance(message, SettingsChangeMessage):
            self._slice_controller.update_index(self.synced_index)

    def _set_pos_and_margin(self, axes, pos, marg):
        axes.set_position(pos)
        freeze_margins(axes, marg)

    def _hide_viewer_axes(self):
        for viewer in self.cube_views:
            viewer._widget.toggle_hidden_axes(True)
            axes = viewer._widget.axes
            # Save current axes position and margins so they can be restored
            pos = axes.get_position(), axes.resizer.margins
            self._viewer_axes_positions.append(pos)
            self._set_pos_and_margin(axes, [0, 0, 1, 1], [0, 0, 0, 0])
            viewer._widget.figure.canvas.draw()

    def _toggle_viewer_axes(self):
        # If axes are currently hidden, restore the original positions
        if self._viewer_axes_positions:
            for viewer, pos in zip(self.cube_views, self._viewer_axes_positions):
                viewer._widget.toggle_hidden_axes(False)
                axes = viewer._widget.axes
                self._set_pos_and_margin(axes, *pos)
                viewer._widget.figure.canvas.draw()
            self._viewer_axes_positions = []
        # Record current positions if axes are currently hidden and hide them
        else:
            self._hide_viewer_axes()

    def _toggle_toolbars(self):
        self._toolbars_visible = not self._toolbars_visible
        for viewer in self.cube_views:
            viewer._widget.toolbar.setVisible(self._toolbars_visible)

    def _open_dialog(self, name, widget):

        if name == 'Spatial Smoothing':
            ex = smoothing.SelectSmoothing(self._data, parent=self, allow_preview=True)

        if name == 'Arithmetic Operations':
            ex = arithmetic_gui.SelectArithmetic(self._data, self.session.data_collection, parent=self)

        if name == "Moment Maps":
            moment_maps.MomentMapsGUI(
                self._data, self.session.data_collection, parent=self)

        if name == 'Wavelength Units':
            current_unit = self._units_controller.units_titles.index(self._units_controller._new_units.long_names[0].title())
            wavelength, ok_pressed = QInputDialog.getItem(self, "Pick a wavelength", "Wavelengths:", self._units_controller.units_titles, current_unit, False)
            if ok_pressed:
                self._units_controller.on_combobox_change(wavelength)

    @dispatch.register_listener("apply_function")
    def apply_to_cube(self, func):
        """Apply operation from spectral analysis to the entire cube."""
        # Retrieve the current cube data object
        operation_handler = SpectralOperationHandler(self._data, function=func, parent=self)
        operation_handler.exec_()

    def add_new_data_component(self, name):
        self._component_labels.append(str(name))

        # TODO: udpate the active view with the new component

    def _enable_option_buttons(self):
        for button in self._option_buttons:
            button.setEnabled(True)
        self.ui.sync_button.setEnabled(True)

    def _get_change_viewer_func(self, view_index):
        def change_viewer(dropdown_index):
            view = self.all_views[view_index].widget()
            label = self._component_labels[dropdown_index]
            if view.is_smoothing_preview_active:
                view.end_smoothing_preview()
            view.update_axes_title(title=str(label))
            view.state.layers[0].attribute = self._data.id[label]
        return change_viewer

    def _enable_viewer_combo(self, data, index, combo_label, selection_label):
        combo = getattr(self.ui, combo_label)
        connect_combo_selection(self, selection_label, combo)
        helper = ComponentIDComboHelper(self, selection_label)
        helper.set_multiple_data([data])
        combo.setEnabled(True)
        combo.currentIndexChanged.connect(self._get_change_viewer_func(index))
        self._viewer_combo_helpers.append(helper)

    def _enable_all_viewer_combos(self, data):
        """
        Setup the dropdown boxes that correspond to each of the left, middle,
        and right views.  The combo boxes initially are set to have FLUX,
        Error, DQ but will be dynamic depending on the type of data available
        either from being loaded in or by being processed.

        :return:
        """
        self._enable_viewer_combo(
            data, 0, 'single_viewer_combo', 'single_viewer_attribute')
        view = self.all_views[0].widget()
        view.update_axes_title(str(getattr(self, 'single_viewer_attribute')))

        for i in range(1,4):
            combo_label = 'viewer{0}_combo'.format(i)
            selection_label = 'viewer{0}_attribute'.format(i)
            self._enable_viewer_combo(data, i, combo_label, selection_label)
            view = self.all_views[i].widget()
            view.update_axes_title(str(getattr(self, selection_label)))


    def add_overlay(self, data, label):
        self._overlay_controller.add_overlay(data, label)

    def add_data(self, data):
        """
        Called by a function outside the class in order to add data to cubeviz.

        :param data:
        :return:
        """
        self._data = data
        self.specviz._widget.add_data(data)

        for checkbox in self._synced_checkboxes:
            checkbox.setEnabled(True)

        self._has_data = True
        self._active_view = self.left_view
        self._active_cube = self.left_view
        self._last_active_view = self.single_view
        self._active_split_cube = self.left_view

        # Set the component labels to what was actually in the file.
        self._component_labels = [str(x).strip() for x in data.component_ids() if not x in data.coordinate_components]

        # Store pointer to wavelength information
        self._wavelengths = self.single_view._widget._data[0].coords.world_axis(self.single_view._widget._data[0], axis=0)

        # Pass WCS and wavelength information to slider controller and enable
        wcs = self.session.data_collection.data[0].coords.wcs
        self._slice_controller.enable(wcs, self._wavelengths)
        self._units_controller.enable(wcs, self._wavelengths)

        self._enable_option_buttons()
        self._setup_syncing()

        self._enable_all_viewer_combos(data)

        self.subWindowActivated.emit(self._active_view)

    def eventFilter(self, obj, event):

        if event.type() == QtCore.QEvent.MouseButtonPress:

            if not (self.isVisible() and self.isActiveWindow()):
                return super(CubeVizLayout, self).eventFilter(obj, event)

            # Find global click position
            click_pos = event.globalPos()

            # If the click position is the same as the last one, we shouldn't
            # do anything.
            if click_pos != self._last_click:

                # Determine if the event falls inside any of the viewers
                for viewer in self.subWindowList():
                    relative_click_pos = viewer.mapFromGlobal(click_pos)
                    if viewer.rect().contains(relative_click_pos):
                        self.subWindowActivated.emit(viewer)
                        break

                self._last_click = click_pos

        return super(CubeVizLayout, self).eventFilter(obj, event)

    def _toggle_image_mode(self, event=None):
        new_active_view = self._last_active_view
        self._last_active_view = self._active_view

        # Currently in single image, moving to split image
        if self._single_viewer_mode:
            self._active_cube = self._active_split_cube
            self._activate_split_image_mode(event)
            self._single_viewer_mode = False
            self.ui.button_toggle_image_mode.setText('Single Image Viewer')
            self.ui.viewer_control_frame.setCurrentIndex(0)
            if self.single_view._widget.synced:
                for view in self.split_views:
                    if view._widget.synced:
                        view._widget.update_slice_index(self.single_view._widget.slice_index)
        # Currently in split image, moving to single image
        else:
            self._active_split_cube = self._active_cube
            self._active_view = self.single_view
            self._active_cube = self.single_view
            self._activate_single_image_mode(event)
            self._single_viewer_mode = True
            self.ui.button_toggle_image_mode.setText('Split Image Viewer')
            self.ui.viewer_control_frame.setCurrentIndex(1)

        self.subWindowActivated.emit(new_active_view)

        # Update the slice index to reflect the state of the active cube
        self._slice_controller.update_index(self._active_cube._widget.slice_index)

    def _activate_single_image_mode(self, event=None):
        vsplitter = self.ui.vertical_splitter
        hsplitter = self.ui.horizontal_splitter
        vsizes = list(vsplitter.sizes())
        hsizes = list(hsplitter.sizes())
        vsizes = 0, max(10, vsizes[0] + vsizes[1])
        hsizes = max(10, sum(hsizes) * 0.4), max(10, sum(hsizes) * 0.6)
        vsplitter.setSizes(vsizes)
        hsplitter.setSizes(hsizes)

    def _activate_split_image_mode(self, event=None):
        vsplitter = self.ui.vertical_splitter
        hsplitter = self.ui.horizontal_splitter
        vsizes = list(vsplitter.sizes())
        hsizes = list(hsplitter.sizes())
        vsizes = max(10, sum(vsizes) / 2), max(10, sum(vsizes) / 2)

        # TODO:  Might be a bug here, should the hsizes be based on vsizes? If so, not sure we need to calculate
        # TODO:  the hsizes above.
        hsizes = 0, max(10, vsizes[0] + vsizes[1])
        vsplitter.setSizes(vsizes)
        hsplitter.setSizes(hsizes)

    def _update_active_view(self, view):
        if self._has_data:
            self._active_view = view
            if isinstance(view._widget, CubevizImageViewer):
                self._active_cube = view
                index = self._active_cube._widget.slice_index
                self._slice_controller.update_index(index)

    def activeSubWindow(self):
        return self._active_view

    def subWindowList(self):
        return [self.single_view, self.left_view, self.middle_view, self.right_view, self.specviz]

    def _setup_syncing(self):
        for attribute in ['x_min', 'x_max', 'y_min', 'y_max']:
            sync1 = keep_in_sync(self.left_view._widget.state, attribute,
                                 self.middle_view._widget.state, attribute)
            sync2 = keep_in_sync(self.middle_view._widget.state, attribute,
                                 self.right_view._widget.state, attribute)
            self.sync[attribute] = sync1, sync2
        self._on_sync_click()

    def _on_sync_click(self, event=None):
        index = self._active_cube._widget.slice_index
        for view in self.cube_views:
            view._widget.synced = True
            if view != self._active_cube:
                view._widget.update_slice_index(index)
        self._slice_controller.update_index(index)

    def start_smoothing_preview(self, preview_function, component_id, preview_title=None):
        """
        Starts smoothing preview. This function preforms the following steps
        1) SelectSmoothing passes parameters.
        2) The left and single viewers' combo box is set to component_id
        3) The set_smoothing_preview is called to setup on the fly smoothing
        :param preview_function: function: Single-slice smoothing function
        :param component_id: int: Which component to preview
        :param preview_title: str: Title displayed when previewing
        """
        # For single and first viewer:
        for view_index in [0, 1]:
            view = self.all_views[view_index].widget()
            if view_index == 0:
                combo_label = 'single_viewer_combo'
            else:
                combo_label = 'viewer{0}_combo'.format(view_index)
            combo = getattr(self.ui, combo_label)
            component_index = self._component_labels.index(component_id)
            combo.setCurrentIndex(component_index)
            view.set_smoothing_preview(preview_function, preview_title)

    def end_smoothing_preview(self):
        """
        End preview and change viewer combo index to the first component.
        """
        for view_index in [0,1]:
            view = self.all_views[view_index].widget()
            view.end_smoothing_preview()
            if view_index == 0:
                combo_label = 'single_viewer_combo'
            else:
                combo_label = 'viewer{0}_combo'.format(view_index)
            combo = getattr(self.ui, combo_label)
            combo.setCurrentIndex(0)
            combo.currentIndexChanged.emit(0)

    def showEvent(self, event):
        super(CubeVizLayout, self).showEvent(event)
        # Make split image mode the default layout
        self._activate_split_image_mode()
        self._update_active_view(self.left_view)

<<<<<<< HEAD
    def change_slice_index(self, amount):
        self._slice_controller.change_slider_value(amount)
=======
    def get_wavelengths(self):
        return self._wavelengths

    def get_wavelengths_units(self):
        return self._units_controller.get_new_units()

    def set_wavelengths(self, new_wavelengths, new_units):
        self._wavelengths = new_wavelengths
        self._slice_controller.set_wavelengths(new_wavelengths, new_units)
>>>>>>> 7c0f0470
<|MERGE_RESOLUTION|>--- conflicted
+++ resolved
@@ -515,10 +515,9 @@
         self._activate_split_image_mode()
         self._update_active_view(self.left_view)
 
-<<<<<<< HEAD
     def change_slice_index(self, amount):
         self._slice_controller.change_slider_value(amount)
-=======
+
     def get_wavelengths(self):
         return self._wavelengths
 
@@ -527,5 +526,4 @@
 
     def set_wavelengths(self, new_wavelengths, new_units):
         self._wavelengths = new_wavelengths
-        self._slice_controller.set_wavelengths(new_wavelengths, new_units)
->>>>>>> 7c0f0470
+        self._slice_controller.set_wavelengths(new_wavelengths, new_units)