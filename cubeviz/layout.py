from __future__ import print_function, division

import os
from collections import OrderedDict

import numpy as np
from matplotlib import pyplot as plt
import matplotlib.ticker as mtick
from glue.core.data import Data
from glue.config import colormaps as glue_colormaps
from glue.config import qt_fixed_layout_tab, viewer_tool
from glue.viewers.common.qt.tool import CheckableTool
from qtpy import QtWidgets, QtCore
from qtpy.QtWidgets import QMenu, QAction
from glue.viewers.image.qt import ImageViewer
from specviz.third_party.glue.data_viewer import SpecVizViewer
from glue.utils.qt import load_ui, get_text
from glue.external.echo import keep_in_sync
from glue.utils.qt import get_qapp
<<<<<<< HEAD
from .tools import arithmetic_gui
from .tools import smoothing
=======

from .tools import arithmetic_gui, moment_maps, smoothing
>>>>>>> 996d0c24

FLUX = 'FLUX'
ERROR = 'ERROR'
MASK = 'MASK'
DEFAULT_DATA_LABELS = [FLUX, ERROR, MASK]
DEFAULT_GLUE_COLORMAP_INDEX = 3

COLOR = {}
COLOR[FLUX] = '#888888'
COLOR[ERROR] = '#ffaa66'
COLOR[MASK] = '#66aaff'


@viewer_tool
class SyncButtonBox(CheckableTool):
    """
    SyncButtonBox derived from the Glue CheckableTool that will be placed on the Matplotlib toolbar
    in order to allow syncing between the different views in cubeviz.

    We need to store the "synced" state of this button so that we can check it in other parts of the code.
    """

    icon = 'glue_link'
    tool_id = 'sync_checkbox'
    action_text = 'Sync this viewer with other viewers'
    tool_tip = 'Sync this viewer with other viewers'
    status_tip = 'This viewer is synced'
    shortcut = 'D'

    def __init__(self, viewer):
        super(SyncButtonBox, self).__init__(viewer)
        self._synced = True

    def activate(self):
        self._synced = True

    def deactivate(self):
        self._synced = False

    def close(self):
        pass


class CubevizImageViewer(ImageViewer):

    # Add the sync button to the front of the list so it is more prominent
    # on smaller screens.
    tools = ['sync_checkbox', 'select:rectangle', 'select:xrange',
             'select:yrange', 'select:circle',
             'select:polygon', 'image:contrast_bias']

    def __init__(self, *args, **kwargs):
        super(CubevizImageViewer, self).__init__(*args, **kwargs)
        self._sync_button = None
        self._slice_index = None

    def enable_toolbar(self):
        self._sync_button = self.toolbar.tools[SyncButtonBox.tool_id]
        self.enable_button()

    def enable_button(self):
        button = self.toolbar.actions[SyncButtonBox.tool_id]
        button.setChecked(True)

    def update_slice_index(self, index):
        self._slice_index = index
        z, y, x = self.state.slices
        self.state.slices = (self._slice_index, y, x)

    @property
    def synced(self):
        return self._sync_button._synced

    @property
    def slice_index(self):
        return self._slice_index


class WidgetWrapper(QtWidgets.QWidget):

    def __init__(self, widget=None, tab_widget=None, parent=None):
        super(WidgetWrapper, self).__init__(parent=parent)
        self.tab_widget = tab_widget
        self._widget = widget
        self.layout = QtWidgets.QVBoxLayout()
        self.layout.setContentsMargins(0, 0, 0, 0)
        self.layout.addWidget(widget)
        self.setLayout(self.layout)

    def widget(self):
        return self._widget


@qt_fixed_layout_tab
class CubeVizLayout(QtWidgets.QWidget):
    """
    The 'CubeViz' layout, with three image viewers and one spectrum viewer.
    """

    LABEL = "CubeViz"
    subWindowActivated = QtCore.Signal(object)

    def __init__(self, session=None, parent=None):
        super(CubeVizLayout, self).__init__(parent=parent)

        self.session = session
        self._has_data = False
        self._wavelengths = None
        self._wavelength_units = None
        self._wavelength_format = '{}'
        self._option_buttons = []

        self._data = None
        self._overlays = Data('Overlays')
        # This is a list of overlay objects that are currently displayed
        self._active_overlays = []
        # Maps overlays to the data sets they represent
        self._overlay_map = {}
        self._overlay_colorbar_axis = []

        self.ui = load_ui('layout.ui', self,
                          directory=os.path.dirname(__file__))

        # Create the views and register to the hub.
        self.single_view = WidgetWrapper(CubevizImageViewer(self.session), tab_widget=self)
        self.left_view = WidgetWrapper(CubevizImageViewer(self.session), tab_widget=self)
        self.middle_view = WidgetWrapper(CubevizImageViewer(self.session), tab_widget=self)
        self.right_view = WidgetWrapper(CubevizImageViewer(self.session), tab_widget=self)
        self.specviz = WidgetWrapper(SpecVizViewer(self.session), tab_widget=self)

        self.single_view._widget.register_to_hub(self.session.hub)
        self.left_view._widget.register_to_hub(self.session.hub)
        self.middle_view._widget.register_to_hub(self.session.hub)
        self.right_view._widget.register_to_hub(self.session.hub)
        self.specviz._widget.register_to_hub(self.session.hub)

        self.views = [self.single_view, self.left_view, self.middle_view, self.right_view]
        self.cubes = self.views[1:]

        # Add the views to the layouts.
        self.ui.single_image_layout.addWidget(self.single_view)
        self.ui.image_row_layout.addWidget(self.left_view)
        self.ui.image_row_layout.addWidget(self.middle_view)
        self.ui.image_row_layout.addWidget(self.right_view)

        self.ui.specviz_layout.addWidget(self.specviz)

        self.subWindowActivated.connect(self._update_active_view)

        self.ui.sync_button.clicked.connect(self._on_sync_click)
        self.ui.button_toggle_sidebar.clicked.connect(self._toggle_sidebar)
        self.ui.button_toggle_image_mode.clicked.connect(
            self._toggle_image_mode)

        self.ui.overlay_image_combo.addItem("No Overlay")
        self.ui.overlay_image_combo.currentIndexChanged.connect(
            self._on_overlay_change)

        self._colormap_index = DEFAULT_GLUE_COLORMAP_INDEX
        self.ui.overlay_colormap_combo.setCurrentIndex(self._colormap_index)
        self.ui.overlay_colormap_combo.currentIndexChanged.connect(
            self._on_colormap_change)

        # TODO: udpate the active view with the new component

        # Leave these to reenable for the single image viewer if desired
        #self.ui.toggle_flux.setStyleSheet('background-color: {0};'.format(COLOR[FLUX]))
        #self.ui.toggle_error.setStyleSheet('background-color: {0};'.format(COLOR[ERROR]))
        #self.ui.toggle_quality.setStyleSheet('background-color: {0};'.format(COLOR[MASK]))

        #self.ui.toggle_flux.setChecked(True)
        #self.ui.toggle_error.setChecked(False)
        #self.ui.toggle_quality.setChecked(False)

        #self.ui.toggle_flux.toggled.connect(self._toggle_flux)
        #self.ui.toggle_error.toggled.connect(self._toggle_error)
        #self.ui.toggle_quality.toggled.connect(self._toggle_quality)

        self.ui.value_slice.valueChanged.connect(self._on_slider_change)
        self.ui.value_slice.setEnabled(False)

        self.ui.alpha_slider.valueChanged.connect(self._on_alpha_change)

        # Register callbacks for slider and wavelength text boxes
        self.ui.text_slice.returnPressed.connect(self._on_slice_change)
        self.ui.text_wavelength.returnPressed.connect(self._on_wavelength_change)

        # Add menu buttons to the cubeviz toolbar.
        self._init_menu_buttons()

        self._component_labels = DEFAULT_DATA_LABELS.copy()

        self.sync = {}

        app = get_qapp()
        app.installEventFilter(self)
        self._last_click = None
        self._active_view = None
        self._active_cube = None

        self._single_image = False
        self.ui.button_toggle_image_mode.setText('Single Image Viewer')

    def _init_menu_buttons(self):
        """
        Add the two menu buttons to the tool bar. Currently two are defined:
            View - for changing the view of the active window
            Data Processing - for applying a data processing step to the data.

        :return:
        """
        self._option_buttons = [
            self.ui.view_option_button,
            self.ui.cube_option_button
        ]

        # Create the View Menu
        view_menu = self._dict_to_menu(OrderedDict([
            ('RA-DEC', lambda: None),
            ('RA-Spectral', lambda: None),
            ('DEC-Spectral', lambda: None),
        ]))
        self.ui.view_option_button.setMenu(view_menu)

        # Create the Data Processing Menu
        cube_menu = self._dict_to_menu(OrderedDict([
            ('Filter', lambda: self._open_dialog('Filter', None)),
            ('Moment Maps', lambda: self._open_dialog('Moment Maps', None)),
            ('Spatial Smoothing', lambda: self._open_dialog('Spatial Smoothing', None)),
            ('Arithmetic Operations', lambda: self._open_dialog('Arithmetic Operations', None))
        ]))
        self.ui.cube_option_button.setMenu(cube_menu)

    def _dict_to_menu(self, menu_dict):
        '''Stolen shamelessly from specviz. Thanks!'''
        menu_widget = QMenu()
        for k, v in menu_dict.items():
            if isinstance(v, dict):
                new_menu = menu_widget.addMenu(k)
                self._dict_to_menu(v, menu_widget=new_menu)
            else:
                act = QAction(k, menu_widget)

                if isinstance(v, list):
                    if v[0] == 'checkable':
                        v = v[1]
                        act.setCheckable(True)
                        act.setChecked(True)

                act.triggered.connect(v)
                menu_widget.addAction(act)
        return menu_widget

    def _open_dialog(self, name, widget):

        if name == 'Filter':
            ex = smoothing.SelectSmoothing(self._data, parent=self)

        if name == 'Arithmetic Operations':
            ex = arithmetic_gui.SelectArithmetic(self._data, self.session.data_collection, parent=self)

<<<<<<< HEAD
=======
        if name == "Moment Maps":
            moment_maps.MomentMapsGUI(
                self._data, self.session.data_collection, parent=self)

    def add_overlay(self, data, label):
        self._overlays.add_component(data, label)
        # TODO: Is there a way to get this from the component ???
        self.overlay_image_combo.addItem(label)
        new_index = self.overlay_image_combo.count() - 1
        self._overlay_map[new_index] = data

        self.ui.alpha_slider.setEnabled(True)
        self.ui.overlay_image_combo.setEnabled(True)
        self.ui.overlay_colormap_combo.setEnabled(True)

        # Setting the index will cause _on_overlay_change to fire
        self.overlay_image_combo.setCurrentIndex(new_index)

    def _on_overlay_change(self, index):
        if index == 0:
            data = None
        else:
            data = self._overlay_map[index]
        self.display_overlay(data)

    def _on_colormap_change(self, index):
        self._colormap_index = index
        colormap = glue_colormaps.members[self._colormap_index][1]
        for overlay in self._active_overlays:
            overlay.set_cmap(colormap)
        for cb in self._overlay_colorbar_axis:
            for cbim in cb.get_images():
                cbim.set_cmap(colormap)
        for cube in self.cubes:
            cube._widget.figure.canvas.draw()

    def display_overlay(self, data):
        # Remove all existing overlays
        if self._active_overlays:
            for overlay, view, cb in zip(self._active_overlays, self.cubes, self._overlay_colorbar_axis):
                overlay.remove()
                cb.remove()
                view._widget.figure.canvas.draw()

            self._active_overlays = []
            self._overlay_colorbar_axis = []

        # Just return if no new overlay is to be drawn
        if data is None:
            return

        # Draw new overlay otherwise
        extent = 0, data.shape[0], 0, data.shape[1]

        self._active_overlays = []
        for view in self.cubes:
            axes = view._widget.axes
            aspect = axes.get_aspect()

            colormap = glue_colormaps.members[self._colormap_index][1]
            overlay = view._widget.axes.imshow(
                data, origin='lower', cmap=colormap, alpha=.25,
                interpolation='none', aspect=aspect, extent=extent)

            self._active_overlays.append(overlay)

            # Add the overlay colorbar as an axis
            oca = view._widget.figure.add_axes([0.02, 0.04, 0.3, 0.025], projection='rectilinear')
            mindata, maxdata = np.nanmin(data), np.nanmax(data)
            oca_image = np.zeros((1,100))
            oca_image[0] = np.arange(mindata, maxdata, (maxdata-mindata)/100)
            oca.imshow(oca_image, origin='lower', cmap=colormap, aspect=aspect, extent=[0,100,0,100])
            oca.set_xticks([0, 25, 50, 75, 100])
            oca.set_xticklabels(['%3.2e'%x for x in np.arange(mindata, maxdata, (maxdata-mindata)/5)], fontsize=6)
            oca.set_yticks([])
            self._overlay_colorbar_axis.append(oca)

            view._widget.figure.canvas.draw()

        self.ui.alpha_slider.setValue(25)

>>>>>>> 996d0c24
    def add_new_data_component(self, name):
        for i, combo in enumerate(self._viewer_combos):
            combo.addItem(str(name))
        self._component_labels.append(str(name))

        # TODO: udpate the active view with the new component

    def _enable_option_buttons(self):
        for button in self._option_buttons:
            button.setEnabled(True)
        self.ui.sync_button.setEnabled(True)

    def _toggle_flux(self, event=None):
        self.single_view._widget.state.layers[0].visible = self.ui.toggle_flux.isChecked()

    def _toggle_error(self, event=None):
        self.single_view._widget.state.layers[1].visible = self.ui.toggle_error.isChecked()

    def _toggle_quality(self, event=None):
        self.single_view._widget.state.layers[2].visible = self.ui.toggle_quality.isChecked()

    def _on_slice_change(self, event=None):
        """
        Callback for a change in the slice index text box.  We will need to
        update the slider and the wavelength value when this changes.

        :param event:
        :return:
        """

        # Get the value they typed in, but if not a number, then let's just use
        # the first slice.
        try:
            index = int(self.ui.text_slice.text())
        except ValueError:
            # If invalid value is given, revert to current value
            index = self.single_view._widget.state.slices[0]

        # If a number and out of range then set to the first or last slice
        # depending if they set the number too low or too high.
        if index < 0:
            index = 0
        if index > len(self._wavelengths) - 1:
            index = len(self._wavelengths) - 1

        # Now update the slice and wavelength text boxes
        self._update_slice_textboxes(index)

        # Update the slider.
        self.ui.value_slice.setValue(index)

    def _on_wavelength_change(self, event=None):
        """
        Callback for a change in wavelength inptu box. We want to find the
        closest wavelength and use the index of it.  We will need to update the slice index box and slider as
        well as the image.

        :param event:
        :return:
        """
        try:
            # Find the closest real wavelength and use the index of it
            wavelength = float(self.ui.text_wavelength.text())
            index = np.argsort(abs(self._wavelengths - wavelength))[0]
        except ValueError:
            # If invalid value is given, revert to current value
            index = self.single_view._widget.state.slices[0]

        # Now update the slice and wavelength text boxes
        self._update_slice_textboxes(index)

        # Update the slider.
        self.ui.value_slice.setValue(index)

    def _on_slider_change(self, event):
        """
        Callback for change in slider value.

        :param event:
        :return:
        """
        index = self.ui.value_slice.value()

        # Update the image displayed in the slice in the active view
        self._active_cube._widget.update_slice_index(index)

        # If the active widget is synced then we need to update the image
        # in all the other synced views.
        if self._active_cube._widget.synced:
            for view in self.cubes:
                if view != self._active_cube and view._widget.synced:
                    view._widget.update_slice_index(index)

        # Now update the slice and wavelength text boxes
        self._update_slice_textboxes(index)

    def _on_alpha_change(self, event):
        """
        Callback for change in alpha value.

        :param event:
        :return:
        """
        for overlay in self._active_overlays:
            overlay.set_alpha(self.ui.alpha_slider.value() / 100.)
            overlay.figure.canvas.draw()

    def _update_slice_textboxes(self, index):
        """
        Update the slice index number text box and the wavelength value displayed in the wavelengths text box.

        :param index: Slice index number displayed.
        :return:
        """

        # Update the input text box for slice number
        self.ui.text_slice.setText(str(index))

        # Update the wavelength for the corresponding slice number.
        self.ui.text_wavelength.setText(self._wavelength_format.format(self._wavelengths[index]))

    def _enable_slider(self):
        """
        Setup the slice slider (min/max, units on description and initial position). 

        :return:
        """
        self.ui.value_slice.setEnabled(True)
        self.ui.value_slice.setMinimum(0)

        # Store the wavelength units and format
        self._wavelength_units = str(self.session.data_collection.data[0].coords.wcs.wcs.cunit[2])
        self._wavelength_format = '{:.3}'
        self.ui.wavelength_slider_text.setText('Wavelength ({})'.format(self._wavelength_units))

        # Grab the wavelengths so they can be displayed in the text box
        self._wavelengths = self.single_view._widget._data[0].get_component('Wave')[:,0,0]
        self.ui.value_slice.setMaximum(len(self._wavelengths) - 1)

        # Set the default display to the middle of the cube
        middle_index = len(self._wavelengths) // 2
        self._update_slice_textboxes(middle_index)
        self.ui.value_slice.setValue(middle_index)
        self.ui.text_wavelength.setText(self._wavelength_format.format(self._wavelengths[middle_index]))

    def _get_change_viewer_func(self, view_index):
        def change_viewer(dropdown_index):
            view = self.cubes[view_index]
            label = self._component_labels[dropdown_index]
            view._widget.state.layers[0].attribute = self._data.id[label]
        return change_viewer

    def _enable_viewer_combos(self):
        """
        Setup the dropdown boxes that correspond to each of the left, middle, and right views.  The combo boxes
        initially are set to have FLUX, Error, DQ but will be dynamic depending on the type of data available either
        from being loaded in or by being processed.

        :return:
        """

        self._viewer_combos = [
            self.ui.viewer1_combo,
            self.ui.viewer2_combo,
            self.ui.viewer3_combo
        ]

        # Add the options to each of the dropdowns.
        # TODO: Maybe should make this a function of the loaded data.
        for i, combo in enumerate(self._viewer_combos):
            for item in ['Flux', 'Error', 'DQ']:
                combo.addItem(item)
            combo.setEnabled(True)
            combo.currentIndexChanged.connect(self._get_change_viewer_func(i))

            # First view will be flux, second error and third DQ.
            combo.setCurrentIndex(i)

    def add_data(self, data):
        """
        Called by a function outside the class in order to add data to cubeviz.

        :param data:
        :return:
        """
        self._data = data
        self.specviz._widget.add_data(data)

        for view in self.views:
            view._widget.enable_toolbar()

        self._has_data = True
        self._active_view = self.left_view
        self._active_cube = self.left_view

        self._enable_slider()
        self._enable_option_buttons()
        self._setup_syncing()

        self._enable_viewer_combos()

        self.subWindowActivated.emit(self._active_view)

        #self._toggle_flux()
        #self._toggle_error()
        #self._toggle_quality()

    def eventFilter(self, obj, event):

        if event.type() == QtCore.QEvent.MouseButtonPress:

            if not self.isVisible():
                return super(CubeVizLayout, self).eventFilter(obj, event)

            # Find global click position
            click_pos = event.globalPos()

            # If the click position is the same as the last one, we shouldn't
            # do anything.
            if click_pos != self._last_click:

                # Determine if the event falls inside any of the viewers
                for viewer in self.subWindowList():
                    relative_click_pos = viewer.mapFromGlobal(click_pos)
                    if viewer.rect().contains(relative_click_pos):
                        self.subWindowActivated.emit(viewer)
                        break

                self._last_click = click_pos

        return super(CubeVizLayout, self).eventFilter(obj, event)

    def _toggle_sidebar(self, event=None):
        splitter = self.session.application._ui.main_splitter
        sizes = list(splitter.sizes())
        if sizes[0] == 0:
            sizes[0] += 10
            sizes[1] -= 10
        else:
            sizes[1] = sizes[0] + sizes[1]
            sizes[0] = 0
        splitter.setSizes(sizes)

    def _toggle_image_mode(self, event=None):
        if self._single_image:
            self._split_image_mode(event)
            self._single_image = False
            self.ui.button_toggle_image_mode.setText('Single Image Viewer')
        else:
            self._single_image_mode(event)
            self._single_image = True
            self.ui.button_toggle_image_mode.setText('Split Image Viewer')

    def _single_image_mode(self, event=None):
        vsplitter = self.ui.vertical_splitter
        hsplitter = self.ui.horizontal_splitter
        vsizes = list(vsplitter.sizes())
        hsizes = list(hsplitter.sizes())
        vsizes = 0, max(10, vsizes[0] + vsizes[1])
        hsizes = max(10, sum(hsizes) * 0.4), max(10, sum(hsizes) * 0.6)
        vsplitter.setSizes(vsizes)
        hsplitter.setSizes(hsizes)

    def _split_image_mode(self, event=None):
        vsplitter = self.ui.vertical_splitter
        hsplitter = self.ui.horizontal_splitter
        vsizes = list(vsplitter.sizes())
        hsizes = list(hsplitter.sizes())
        vsizes = max(10, sum(vsizes) / 2), max(10, sum(vsizes) / 2)

        # TODO:  Might be a bug here, should the hsizes be based on vsizes? If so, not sure we need to calculate
        # TODO:  the hsizes above.
        hsizes = 0, max(10, vsizes[0] + vsizes[1])
        vsplitter.setSizes(vsizes)
        hsplitter.setSizes(hsizes)

    def _update_active_view(self, view):
        if self._has_data:
            self._active_view = view
            if isinstance(view._widget, CubevizImageViewer):
                self._active_cube = view
                index = self._active_cube._widget.slice_index
                self.ui.value_slice.setValue(index)
                self._update_slice_textboxes(index)

    def activeSubWindow(self):
        return self._active_view

    def subWindowList(self):
        return [self.single_view, self.left_view, self.middle_view, self.right_view, self.specviz]

    def _setup_syncing(self):
        for attribute in ['x_min', 'x_max', 'y_min', 'y_max']:
            sync1 = keep_in_sync(self.left_view._widget.state, attribute,
                                 self.middle_view._widget.state, attribute)
            sync2 = keep_in_sync(self.middle_view._widget.state, attribute,
                                 self.right_view._widget.state, attribute)
            self.sync[attribute] = sync1, sync2
        self._on_sync_click()

    def _on_sync_click(self, event=None):
        for view in self.cubes:
            index = self._active_cube._widget.slice_index
            view._widget.enable_button()
            if view != self._active_cube:
                view._widget.update_slice_index(index)

    def showEvent(self, event):
        super(CubeVizLayout, self).showEvent(event)
        # Make split image mode the default layout
        self._split_image_mode()
        self._update_active_view(self.left_view)<|MERGE_RESOLUTION|>--- conflicted
+++ resolved
@@ -17,13 +17,9 @@
 from glue.utils.qt import load_ui, get_text
 from glue.external.echo import keep_in_sync
 from glue.utils.qt import get_qapp
-<<<<<<< HEAD
-from .tools import arithmetic_gui
-from .tools import smoothing
-=======
+
 
 from .tools import arithmetic_gui, moment_maps, smoothing
->>>>>>> 996d0c24
 
 FLUX = 'FLUX'
 ERROR = 'ERROR'
@@ -285,8 +281,7 @@
         if name == 'Arithmetic Operations':
             ex = arithmetic_gui.SelectArithmetic(self._data, self.session.data_collection, parent=self)
 
-<<<<<<< HEAD
-=======
+
         if name == "Moment Maps":
             moment_maps.MomentMapsGUI(
                 self._data, self.session.data_collection, parent=self)
@@ -368,7 +363,6 @@
 
         self.ui.alpha_slider.setValue(25)
 
->>>>>>> 996d0c24
     def add_new_data_component(self, name):
         for i, combo in enumerate(self._viewer_combos):
             combo.addItem(str(name))
