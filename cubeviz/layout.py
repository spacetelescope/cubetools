--- conflicted
+++ resolved
@@ -259,25 +259,17 @@
         if name == "Moment Maps":
             moment_maps.MomentMapsGUI(
                 self._data, self.session.data_collection, parent=self)
-<<<<<<< HEAD
-            
-=======
->>>>>>> 421e24b1
+
         if name == 'Wavelength Units':
             current_unit = self._units_controller.units_titles.index(self._units_controller._new_units.long_names[0].title())
             wavelength, ok_pressed = QInputDialog.getItem(self, "Pick a wavelength", "Wavelengths:", self._units_controller.units_titles, current_unit, False)
             if ok_pressed:
                 self._units_controller.on_combobox_change(wavelength)
 
-<<<<<<< HEAD
     @property
     def component_labels(self):
         return self._component_labels
-      
-    @dispatch.register_listener("apply_function")
-    def apply_to_cube(self, func):
-        """Apply operation from spectral analysis to the entire cube."""
-=======
+
     def refresh_viewer_combo_helpers(self):
         for i, helper in enumerate(self._viewer_combo_helpers):
             helper.refresh()
@@ -288,7 +280,7 @@
         Listen for messages from specviz about possible spectral analysis
         operations that may be applied to the entire cube.
         """
->>>>>>> 421e24b1
+
         # Retrieve the current cube data object
         operation_handler = SpectralOperationHandler(self._data, stack=stack,
                                                      parent=self)
@@ -296,9 +288,7 @@
 
     def add_new_data_component(self, name):
         self._component_labels.append(str(name))
-<<<<<<< HEAD
-        # TODO: udpate the active view with the new component
-=======
+
         self.refresh_viewer_combo_helpers()
 
         if self._active_view in self.all_views:
@@ -310,7 +300,6 @@
         if str(name) not in self._component_labels:
             return
         self._component_labels.remove(str(name))
->>>>>>> 421e24b1
 
     def _enable_option_buttons(self):
         for button in self._option_buttons:
