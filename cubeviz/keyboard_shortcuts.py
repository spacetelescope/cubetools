--- conflicted
+++ resolved
@@ -4,7 +4,6 @@
 from glue.config import viewer_tool
 import matplotlib.pyplot as plt
 
-from .controls.units_ui import WavelengthUI
 
 @keyboard_shortcut(QtCore.Qt.Key_A, None)
 def move_slider_left(session):
@@ -17,12 +16,7 @@
     curr_layout.change_slice_index(-1)
 
 
-<<<<<<< HEAD
-@keyboard_shortcut(QtCore.Qt.Key_Right, None)
-#@keyboard_shortcut(QtCore.Qt.Key_D, None)
-=======
 @keyboard_shortcut(QtCore.Qt.Key_D, None)
->>>>>>> 61e959ab
 def move_slider_right(session):
     """
     Move slider index one to the right
@@ -32,18 +26,6 @@
     curr_layout = session.application.current_tab.ui
     curr_layout.change_slice_index(1)
 
-<<<<<<< HEAD
-@keyboard_shortcut(QtCore.Qt.Key_1, None)
-def wavelengthui(session):
-    """
-    Bring up the wavelength UI in order to change the wavelength units or redshift
-
-    :param session:
-    :return:
-    """
-    cubevizlayout = session.application.tab(0)
-    WavelengthUI(cubevizlayout._units_controller, parent=cubevizlayout)
-=======
 
 @keyboard_shortcut(QtCore.Qt.Key_F, None)
 def lock_coordinates(session):
@@ -111,5 +93,4 @@
                     plt.rcParams[param].remove(key)
 
 
-remove_mpl_shortcuts_and_check_dupes()
->>>>>>> 61e959ab
+remove_mpl_shortcuts_and_check_dupes()