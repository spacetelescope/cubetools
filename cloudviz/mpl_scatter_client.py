--- conflicted
+++ resolved
@@ -1,11 +1,7 @@
 import matplotlib.pyplot as plt
 import numpy as np
-<<<<<<< HEAD
-=======
 
 from cloudviz.scatter_client import ScatterClient
-
->>>>>>> 9115c184
 
 class MplScatterClient(ScatterClient):
 
@@ -145,8 +141,6 @@
                     self._ydata[s.to_mask()]))
 
         self._plots[s].set_visible(True)
-<<<<<<< HEAD
-        self._plots[s].set(**s.style)
         
     def set_xdata(self, component):
         self._set_attribute(component, axis='x')
@@ -162,13 +156,11 @@
         self._ax.set_ylim((range[0] - wid, range[1] + wid))
         self.refresh()
 
-=======
         try:
             self._plots[s].set_color(s.style.color)
         except:
             #XXX FIX THIS
             print "WARNING FIX"
->>>>>>> 9115c184
 
 if __name__ == "__main__":
     """
