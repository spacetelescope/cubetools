--- conflicted
+++ resolved
@@ -7,11 +7,8 @@
 from message import Message
 from roi import Roi
 from scatter_client import ScatterClient
-from mpl_scatter_client import MplScatterClient
-<<<<<<< HEAD
 from data_dendro_cpp import data_dendro_cpp
 from mpl_tree_client import MplTreeClient
 from tree_layout import TreeLayout
-=======
-from mpl_image_client import MplImageClient
->>>>>>> d7d707ad
+from mpl_scatter_client import MplScatterClient
+from mpl_image_client import MplImageClient